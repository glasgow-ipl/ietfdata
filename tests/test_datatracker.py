# Copyright (C) 2017-2020 University of Glasgow
#
# Redistribution and use in source and binary forms, with or without
# modification, are permitted provided that the following conditions
# are met:
#
# 1. Redistributions of source code must retain the above copyright notice,
#    this list of conditions and the following disclaimer.
#
# 2. Redistributions in binary form must reproduce the above copyright
#    notice, this list of conditions and the following disclaimer in the
#    documentation and/or other materials provided with the distribution.
#
# THIS SOFTWARE IS PROVIDED BY THE COPYRIGHT HOLDERS AND CONTRIBUTORS "AS IS"
# AND ANY EXPRESS OR IMPLIED WARRANTIES, INCLUDING, BUT NOT LIMITED TO, THE
# IMPLIED WARRANTIES OF MERCHANTABILITY AND FITNESS FOR A PARTICULAR PURPOSE
# ARE DISCLAIMED. IN NO EVENT SHALL THE COPYRIGHT HOLDER OR CONTRIBUTORS BE
# LIABLE FOR ANY DIRECT, INDIRECT, INCIDENTAL, SPECIAL, EXEMPLARY, OR
# CONSEQUENTIAL DAMAGES (INCLUDING, BUT NOT LIMITED TO, PROCUREMENT OF
# SUBSTITUTE GOODS OR SERVICES; LOSS OF USE, DATA, OR PROFITS; OR BUSINESS
# INTERRUPTION) HOWEVER CAUSED AND ON ANY THEORY OF LIABILITY, WHETHER IN
# CONTRACT, STRICT LIABILITY, OR TORT (INCLUDING NEGLIGENCE OR OTHERWISE)
# ARISING IN ANY WAY OUT OF THE USE OF THIS SOFTWARE, EVEN IF ADVISED OF THE
# POSSIBILITY OF SUCH DAMAGE.

import unittest
import os
import sys

from pathlib       import Path
from unittest.mock import patch, Mock

sys.path.insert(0, os.path.abspath(os.path.join(os.path.dirname(__file__), '..')))

import ietfdata
from ietfdata.datatracker import *


# =================================================================================================================================
# Unit tests:

class TestDatatracker(unittest.TestCase):
    dt : DataTracker

    # -----------------------------------------------------------------------------------------------------------------------------
    # Tests relating to email addresses:

    @classmethod
    def setUpClass(self) -> None:
        self.dt = DataTracker(cache_dir=Path("cache"))

    def test_email(self) -> None:
        e  = self.dt.email(EmailURI("/api/v1/person/email/csp@csperkins.org"))
        if e is not None:
            self.assertEqual(e.resource_uri, EmailURI("/api/v1/person/email/csp@csperkins.org/"))
            self.assertEqual(e.address,      "csp@csperkins.org")
            self.assertEqual(e.person,       PersonURI("/api/v1/person/person/20209/"))
            self.assertEqual(e.time,         datetime.fromisoformat("1970-01-01T23:59:59"))
            # self.assertEqual(e.origin,     "author: draft-ietf-mmusic-rfc4566bis")
            self.assertEqual(e.primary,      True)
            self.assertEqual(e.active,       True)
        else:
            self.fail("Cannot find email address")


    def test_email_for_person(self) -> None:
        p  = self.dt.person_from_email("csp@csperkins.org")
        if p is not None:
            es = list(self.dt.email_for_person(p))
            self.assertEqual(len(es), 5)
            self.assertEqual(es[0].address, "csp@csperkins.org")
            self.assertEqual(es[1].address, "csp@isi.edu")
            self.assertEqual(es[2].address, "colin.perkins@glasgow.ac.uk")
            self.assertEqual(es[3].address, "csp@cperkins.net")
            self.assertEqual(es[4].address, "c.perkins@cs.ucl.ac.uk")
        else:
            self.fail("Cannot find person")


    def test_email_history_for_address(self) -> None:
        h  = list(self.dt.email_history_for_address("csp@isi.edu"))
        self.assertEqual(len(h), 2)
        self.assertEqual(h[0].resource_uri, EmailURI("/api/v1/person/historicalemail/71987/"))
        self.assertEqual(h[0].address,      "csp@isi.edu")
        self.assertEqual(h[0].person,       PersonURI("/api/v1/person/person/20209/"))
        self.assertEqual(h[0].origin,       "author: draft-ietf-avt-rtptest")
        self.assertEqual(h[0].time,         datetime.fromisoformat("2012-02-26T00:46:44"))
        self.assertEqual(h[0].active,       False)
        self.assertEqual(h[0].primary,      False)
        self.assertEqual(h[0].history_id,   71987)
        self.assertEqual(h[0].history_date, datetime.fromisoformat("2019-09-29T14:39:48.385541"))
        self.assertEqual(h[0].history_type, "~")
        self.assertEqual(h[0].history_user, "")
        self.assertEqual(h[0].history_change_reason, None)

        self.assertEqual(h[1].resource_uri, EmailURI("/api/v1/person/historicalemail/2090/"))
        self.assertEqual(h[1].address,      "csp@isi.edu")
        self.assertEqual(h[1].person,       PersonURI("/api/v1/person/person/20209/"))
        self.assertEqual(h[1].origin,       "author: draft-ietf-avt-rtptest")
        self.assertEqual(h[1].time,         datetime.fromisoformat("2012-02-26T00:46:44"))
        self.assertEqual(h[1].active,       False)
        self.assertEqual(h[1].primary,      False)
        self.assertEqual(h[1].history_id,   2090)
        self.assertEqual(h[1].history_date, datetime.fromisoformat("2018-06-19T15:39:40.008875"))
        self.assertEqual(h[1].history_type, "~")
        self.assertEqual(h[1].history_user, "")
        self.assertEqual(h[1].history_change_reason, None)


    def test_email_history_for_person(self) -> None:
        p  = self.dt.person_from_email("casner@acm.org")
        if p is not None:
            h = list(self.dt.email_history_for_person(p))
            self.assertEqual(len(h), 4)
            self.assertEqual(h[0].address, "casner@packetdesign.com")
            self.assertEqual(h[1].address, "casner@acm.org")
            self.assertEqual(h[2].address, "casner@cisco.com")
            self.assertEqual(h[3].address, "casner@precept.com")
        else:
            self.fail("Cannot find person")


    def test_emails(self) -> None:
        e = list(self.dt.emails(addr_contains="csperkins.org"))
        self.assertEqual(len(e), 1)
        self.assertEqual(e[0].resource_uri, EmailURI('/api/v1/person/email/csp@csperkins.org/'))


    # -----------------------------------------------------------------------------------------------------------------------------
    # Tests relating to people:

    def test_person_from_email(self) -> None:
        p  = self.dt.person_from_email("csp@csperkins.org")
        if p is not None:
            self.assertEqual(p.id,              20209)
            self.assertEqual(p.resource_uri,    PersonURI("/api/v1/person/person/20209/"))
            self.assertEqual(p.name,            "Colin Perkins")
            self.assertEqual(p.name_from_draft, "Colin Perkins")
            self.assertEqual(p.ascii,           "Colin Perkins")
            self.assertEqual(p.ascii_short,     "")
            self.assertEqual(p.user,            "")
            self.assertEqual(p.time,            datetime.fromisoformat("2012-02-26T00:03:54"))
            self.assertEqual(p.photo,           "https://www.ietf.org/lib/dt/media/photo/Colin-Perkins-sm.jpg")
            self.assertEqual(p.photo_thumb,     "https://www.ietf.org/lib/dt/media/photo/Colin-Perkins-sm_PMIAhXi.jpg")
            # self.assertEqual(p.biography,     "Colin Perkins is a ...")
            self.assertEqual(p.consent,         True)
        else:
            self.fail("Cannot find person")

    def test_person(self) -> None:
        p  = self.dt.person(PersonURI("/api/v1/person/person/20209/"))
        if p is not None:
            self.assertEqual(p.id,              20209)
            self.assertEqual(p.resource_uri,    PersonURI("/api/v1/person/person/20209/"))
            self.assertEqual(p.name,            "Colin Perkins")
            self.assertEqual(p.name_from_draft, "Colin Perkins")
            self.assertEqual(p.ascii,           "Colin Perkins")
            self.assertEqual(p.ascii_short,     "")
            self.assertEqual(p.user,            "")
            self.assertEqual(p.time,            datetime.fromisoformat("2012-02-26T00:03:54"))
            self.assertEqual(p.photo,           "https://www.ietf.org/lib/dt/media/photo/Colin-Perkins-sm.jpg")
            self.assertEqual(p.photo_thumb,     "https://www.ietf.org/lib/dt/media/photo/Colin-Perkins-sm_PMIAhXi.jpg")
            # self.assertEqual(p.biography,     "Colin Perkins is a ...")
            self.assertEqual(p.consent,         True)
        else:
            self.fail("Cannot find person")


    def test_person_history(self) -> None:
        p  = self.dt.person(PersonURI("/api/v1/person/person/20209/"))
        if p is not None:
            h  = list(self.dt.person_history(p))
            # As of 2019-08-18, there are two history items for csp@csperkins.org
            self.assertEqual(len(h), 3)

            self.assertEqual(h[0].id,              20209)
            self.assertEqual(h[0].resource_uri,    PersonURI("/api/v1/person/historicalperson/11731/"))
            self.assertEqual(h[0].name,            "Colin Perkins")
            self.assertEqual(h[0].name_from_draft, "Colin Perkins")
            self.assertEqual(h[0].ascii,           "Colin Perkins")
            self.assertEqual(h[0].ascii_short,     "")
            self.assertEqual(h[0].user,            "")
            self.assertEqual(h[0].time,            datetime.fromisoformat("2012-02-26T00:03:54"))
            self.assertEqual(h[0].photo,           "photo/Colin-Perkins-sm.jpg")
            self.assertEqual(h[0].photo_thumb,     "photo/Colin-Perkins-sm_PMIAhXi.jpg")
            # self.assertEqual(h[0].biography,     "Colin Perkins is a ...")
            self.assertEqual(h[0].consent,         True)
            self.assertEqual(h[0].history_change_reason, None)
            self.assertEqual(h[0].history_user,    "")
            self.assertEqual(h[0].history_id,      11731)
            self.assertEqual(h[0].history_type,    "~")
            self.assertEqual(h[0].history_date,    datetime.fromisoformat("2019-09-29T14:39:48.278674"))

            self.assertEqual(h[1].id,              20209)
            self.assertEqual(h[1].resource_uri,    PersonURI("/api/v1/person/historicalperson/10878/"))
            self.assertEqual(h[1].name,            "Colin Perkins")
            self.assertEqual(h[1].name_from_draft, "Colin Perkins")
            self.assertEqual(h[1].ascii,           "Colin Perkins")
            self.assertEqual(h[1].ascii_short,     None)
            self.assertEqual(h[1].user,            "")
            self.assertEqual(h[1].time,            datetime.fromisoformat("2012-02-26T00:03:54"))
            self.assertEqual(h[1].photo,           "photo/Colin-Perkins-sm.jpg")
            self.assertEqual(h[1].photo_thumb,     "photo/Colin-Perkins-sm_PMIAhXi.jpg")
            # self.assertEqual(h[1].biography,     "Colin Perkins is a ...")
            self.assertEqual(h[1].consent,         True)
            self.assertEqual(h[1].history_change_reason, None)
            self.assertEqual(h[1].history_user,    "")
            self.assertEqual(h[1].history_id,      10878)
            self.assertEqual(h[1].history_type,    "~")
            self.assertEqual(h[1].history_date,    datetime.fromisoformat("2019-03-29T02:44:28.426049"))

            self.assertEqual(h[2].id,              20209)
            self.assertEqual(h[2].resource_uri,    PersonURI("/api/v1/person/historicalperson/127/"))
            self.assertEqual(h[2].name,            "Colin Perkins")
            self.assertEqual(h[2].name_from_draft, "Colin Perkins")
            self.assertEqual(h[2].ascii,           "Colin Perkins")
            self.assertEqual(h[2].ascii_short,     "")
            self.assertEqual(h[2].user,            "")
            self.assertEqual(h[2].time,            datetime.fromisoformat("2012-02-26T00:03:54"))
            self.assertEqual(h[2].photo,           "")
            self.assertEqual(h[2].photo_thumb,     "")
            self.assertEqual(h[2].biography,       "")
            self.assertEqual(h[2].consent,         True)
            self.assertEqual(h[2].history_change_reason, None)
            self.assertEqual(h[2].history_user,    "")
            self.assertEqual(h[2].history_id,      127)
            self.assertEqual(h[2].history_type,    "~")
            self.assertEqual(h[2].history_date,    datetime.fromisoformat("2018-06-19T15:39:39.929158"))
        else:
            self.fail("Cannot find person")


    def test_person_aliases(self) -> None:
        p  = self.dt.person(PersonURI("/api/v1/person/person/20209/"))
        if p is not None:
            aliases  = list(self.dt.person_aliases(p))
            self.assertEqual(len(aliases), 2)
            self.assertEqual(aliases[0].id,           62)
            self.assertEqual(aliases[0].resource_uri, PersonAliasURI("/api/v1/person/alias/62/"))
            self.assertEqual(aliases[0].person,       PersonURI("/api/v1/person/person/20209/"))
            self.assertEqual(aliases[0].name,         "Dr. Colin Perkins")
            self.assertEqual(aliases[1].id,           22620)
            self.assertEqual(aliases[1].resource_uri, PersonAliasURI("/api/v1/person/alias/22620/"))
            self.assertEqual(aliases[1].person,       PersonURI("/api/v1/person/person/20209/"))
            self.assertEqual(aliases[1].name,         "Colin Perkins")
        else:
            self.fail("Cannot find person")


    def test_person_events(self) -> None:
        p = self.dt.person(PersonURI("/api/v1/person/person/3/"))
        if p is not None:
            events = list(self.dt.person_events(p))
            self.assertEqual(len(events), 1)
            self.assertEqual(events[0].desc,         "Sent GDPR notice email to [u'vint@google.com', u'vcerf@mci.net', u'vcerf@nri.reston.va.us', u'vinton.g.cerf@wcom.com'] with confirmation deadline 2018-10-22")
            self.assertEqual(events[0].id,           478)
            self.assertEqual(events[0].person,       PersonURI("/api/v1/person/person/3/"))
            self.assertEqual(events[0].resource_uri, PersonEventURI("/api/v1/person/personevent/478/"))
            self.assertEqual(events[0].time,         datetime.fromisoformat("2018-09-24T09:28:32.502465"))
            self.assertEqual(events[0].type,         "gdpr_notice_email")
        else:
            self.fail("Cannot find person")


    def test_people(self) -> None:
        p  = list(self.dt.people(name_contains="Colin Perkins"))
        self.assertEqual(len(p), 1)
        self.assertEqual(p[ 0].resource_uri, PersonURI("/api/v1/person/person/20209/"))


    # -----------------------------------------------------------------------------------------------------------------------------
    # Tests relating to documents:

    # There is one test_document_*() method for each document type

    def test_document_agenda(self) -> None:
        d  = self.dt.document(DocumentURI("/api/v1/doc/document/agenda-90-precis/"))
        if d is not None:
            self.assertEqual(d.expires,            None)
            self.assertEqual(d.order,              1)
            self.assertEqual(d.intended_std_level, None)
            self.assertEqual(d.uploaded_filename,  "agenda-90-precis.txt")
            self.assertEqual(d.states,             [DocumentStateURI("/api/v1/doc/state/81/")])
            self.assertEqual(d.abstract,           "")
            self.assertEqual(d.notify,             "")
            self.assertEqual(d.type,               DocumentTypeURI("/api/v1/name/doctypename/agenda/"))
            self.assertEqual(d.rev,                "2")
            self.assertEqual(d.internal_comments,  "")
            self.assertEqual(d.id,                 218)
            self.assertEqual(d.std_level,          None)
            self.assertEqual(d.ad,                 None)
            self.assertEqual(d.time,               datetime.fromisoformat("2014-07-21T11:14:17"))
            self.assertEqual(d.title,              "Agenda for PRECIS at IETF-90")
            self.assertEqual(d.shepherd,           None)
            self.assertEqual(d.pages,              None)
            self.assertEqual(d.tags,               [])
            self.assertEqual(d.resource_uri,       DocumentURI("/api/v1/doc/document/agenda-90-precis/"))
            self.assertEqual(d.rfc,                None)
            self.assertEqual(d.words,              None)
            self.assertEqual(d.submissions,        [])
            self.assertEqual(d.name,               "agenda-90-precis")
            self.assertEqual(d.stream,             None)
            self.assertEqual(d.group,              GroupURI("/api/v1/group/group/1798/"))
            self.assertEqual(d.note,               "")
            self.assertEqual(d.external_url,       "")

            url = d.url()
            self.assertEqual(url, "https://datatracker.ietf.org/meeting/90/materials/agenda-90-precis.txt")
            self.assertEqual(self.dt.session.get(url).status_code, 200)
        else:
            self.fail("Cannot find document")


    def test_document_bluesheets(self) -> None:
        d  = self.dt.document(DocumentURI("/api/v1/doc/document/bluesheets-95-xrblock-01/"))
        if d is not None:
            self.assertEqual(d.internal_comments,  "")
            self.assertEqual(d.id,                 68163)
            self.assertEqual(d.name,               "bluesheets-95-xrblock-01")
            self.assertEqual(d.notify,             "")
            self.assertEqual(d.order,              1)
            self.assertEqual(d.rev,                "00")
            self.assertEqual(d.external_url,       "")
            self.assertEqual(d.expires,            None)
            self.assertEqual(d.type,               DocumentTypeURI("/api/v1/name/doctypename/bluesheets/"))
            self.assertEqual(d.group,              GroupURI("/api/v1/group/group/1815/"))
            self.assertEqual(d.resource_uri,       DocumentURI("/api/v1/doc/document/bluesheets-95-xrblock-01/"))
            self.assertEqual(d.title,              "Bluesheets IETF95 : xrblock : Wed 16:20")
            self.assertEqual(d.abstract,           "")
            self.assertEqual(d.uploaded_filename,  "bluesheets-95-xrblock-01.pdf")
            self.assertEqual(d.rfc,                None)
            self.assertEqual(d.shepherd,           None)
            self.assertEqual(d.submissions,        [])
            self.assertEqual(d.intended_std_level, None)
            self.assertEqual(d.ad,                 None)
            self.assertEqual(d.note,               "")
            self.assertEqual(d.words,              None)
            self.assertEqual(d.tags,               [])
            self.assertEqual(d.time,               datetime.fromisoformat("2016-08-22T05:39:08"))
            self.assertEqual(d.pages,              None)
            self.assertEqual(d.stream,             None)
            self.assertEqual(d.std_level,          None)
            self.assertEqual(d.states,             [DocumentStateURI("/api/v1/doc/state/139/")])

            url = d.url()
            self.assertEqual(url, "https://www.ietf.org/proceedings/95/bluesheets/bluesheets-95-xrblock-01.pdf")
            self.assertEqual(self.dt.session.get(url).status_code, 200)
        else:
            self.fail("Cannot find document")


    def test_document_charter(self) -> None:
        d  = self.dt.document(DocumentURI("/api/v1/doc/document/charter-ietf-vgmib/"))
        if d is not None:
            self.assertEqual(d.internal_comments,  "")
            self.assertEqual(d.id,                 1)
            self.assertEqual(d.name,               "charter-ietf-vgmib")
            self.assertEqual(d.notify,             "")
            self.assertEqual(d.order,              1)
            self.assertEqual(d.rev,                "01")
            self.assertEqual(d.external_url,       "")
            self.assertEqual(d.expires,            None)
            self.assertEqual(d.type,               DocumentTypeURI("/api/v1/name/doctypename/charter/"))
            self.assertEqual(d.group,              GroupURI("/api/v1/group/group/925/"))
            self.assertEqual(d.resource_uri,       DocumentURI("/api/v1/doc/document/charter-ietf-vgmib/"))
            self.assertEqual(d.title,              "100VG-AnyLAN MIB")
            self.assertEqual(d.abstract,           "100VG-AnyLAN MIB")
            self.assertEqual(d.uploaded_filename,  "")
            self.assertEqual(d.rfc,                None)
            self.assertEqual(d.shepherd,           None)
            self.assertEqual(d.submissions,        [])
            self.assertEqual(d.intended_std_level, None)
            self.assertEqual(d.ad,                 None)
            self.assertEqual(d.note,               "")
            self.assertEqual(d.words,              None)
            self.assertEqual(d.tags,               [])
            self.assertEqual(d.time,               datetime.fromisoformat("1998-01-26T12:00:00"))
            self.assertEqual(d.pages,              None)
            self.assertEqual(d.stream,             None)
            self.assertEqual(d.std_level,          None)
            self.assertEqual(d.states,             [DocumentStateURI("/api/v1/doc/state/88/")])

            url = d.url()
            self.assertEqual(url, "https://www.ietf.org/charter/charter-ietf-vgmib-01.txt")
            self.assertEqual(self.dt.session.get(url).status_code, 200)
        else:
            self.fail("Cannot find document")


    def test_document_conflrev(self) -> None:
        d  = self.dt.document(DocumentURI("/api/v1/doc/document/conflict-review-kiyomoto-kcipher2/"))
        if d is not None:
            self.assertEqual(d.internal_comments,  "")
            self.assertEqual(d.id,                 17898)
            self.assertEqual(d.name,               "conflict-review-kiyomoto-kcipher2")
            self.assertEqual(d.notify,             "\"Nevil Brownlee\" <rfc-ise@rfc-editor.org>, draft-kiyomoto-kcipher2@tools.ietf.org")
            self.assertEqual(d.order,              1)
            self.assertEqual(d.rev,                "00")
            self.assertEqual(d.external_url,       "")
            self.assertEqual(d.expires,            None)
            self.assertEqual(d.type,               DocumentTypeURI("/api/v1/name/doctypename/conflrev/"))
            self.assertEqual(d.group,              GroupURI("/api/v1/group/group/2/"))
            self.assertEqual(d.resource_uri,       DocumentURI("/api/v1/doc/document/conflict-review-kiyomoto-kcipher2/"))
            self.assertEqual(d.title,              "IETF conflict review for draft-kiyomoto-kcipher2")
            self.assertEqual(d.abstract,           "")
            self.assertEqual(d.uploaded_filename,  "")
            self.assertEqual(d.rfc,                None)
            self.assertEqual(d.shepherd,           None)
            self.assertEqual(d.submissions,        [])
            self.assertEqual(d.intended_std_level, None)
            self.assertEqual(d.ad,                 PersonURI("/api/v1/person/person/19177/"))
            self.assertEqual(d.note,               "")
            self.assertEqual(d.words,              None)
            self.assertEqual(d.tags,               [])
            self.assertEqual(d.time,               datetime.fromisoformat("2013-07-15T14:47:31"))
            self.assertEqual(d.pages,              None)
            self.assertEqual(d.stream,             StreamURI("/api/v1/name/streamname/ietf/"))
            self.assertEqual(d.std_level,          None)
            self.assertEqual(d.states,             [DocumentStateURI("/api/v1/doc/state/97/")])

            url = d.url()
            self.assertEqual(url, "https://www.ietf.org/cr/conflict-review-kiyomoto-kcipher2-00.txt")
            self.assertEqual(self.dt.session.get(url).status_code, 200)
        else:
            self.fail("Cannot find document")


    def test_document_draft(self) -> None:
        d  = self.dt.document(DocumentURI("/api/v1/doc/document/draft-ietf-avt-rtp-new/"))
        if d is not None:
            self.assertEqual(d.internal_comments,  "")
            self.assertEqual(d.id,                 19971)
            self.assertEqual(d.name,               "draft-ietf-avt-rtp-new")
            self.assertEqual(d.notify,             "magnus.westerlund@ericsson.com, csp@csperkins.org")
            self.assertEqual(d.order,              1)
            self.assertEqual(d.rev,                "12")
            self.assertEqual(d.external_url,       "")
            self.assertEqual(d.expires,            "2003-09-08T00:00:12")
            self.assertEqual(d.type,               DocumentTypeURI("/api/v1/name/doctypename/draft/"))
            self.assertEqual(d.group,              GroupURI("/api/v1/group/group/941/"))
            self.assertEqual(d.resource_uri,       DocumentURI("/api/v1/doc/document/draft-ietf-avt-rtp-new/"))
            self.assertEqual(d.title,              "RTP: A Transport Protocol for Real-Time Applications")
            # self.assertEqual(d.abstract,         "This memorandum describes RTP, the real-time transport protocol...")
            self.assertEqual(d.uploaded_filename,  "")
            self.assertEqual(d.rfc,                3550)
            self.assertEqual(d.shepherd,           None)
            self.assertEqual(d.submissions,        [])
            self.assertEqual(d.intended_std_level, "/api/v1/name/intendedstdlevelname/std/")
            self.assertEqual(d.ad,                 PersonURI("/api/v1/person/person/2515/"))
            self.assertEqual(d.note,               "")
            self.assertEqual(d.words,              34861)
            self.assertEqual(d.tags,               ["/api/v1/name/doctagname/app-min/", "/api/v1/name/doctagname/errata/"])
            self.assertEqual(d.time,               datetime.fromisoformat("2015-10-14T13:49:52"))
            self.assertEqual(d.pages,              104)
            self.assertEqual(d.stream,             StreamURI("/api/v1/name/streamname/ietf/"))
            self.assertEqual(d.std_level,          "/api/v1/name/stdlevelname/std/")
            self.assertEqual(d.states,             [DocumentStateURI("/api/v1/doc/state/3/"), DocumentStateURI("/api/v1/doc/state/7/")])

            url = d.url()
            self.assertEqual(url, "https://www.ietf.org/archive/id/draft-ietf-avt-rtp-new-12.txt")
            self.assertEqual(self.dt.session.get(url).status_code, 200)
        else:
            self.fail("Cannot find document")


    def test_document_liaison(self) -> None:
        d  = self.dt.document(DocumentURI("/api/v1/doc/document/liaison-2012-05-31-3gpp-mmusic-on-rtcp-bandwidth-negotiation-attachment-1/"))
        if d is not None:
            self.assertEqual(d.internal_comments,  "")
            self.assertEqual(d.id,                 46457)
            self.assertEqual(d.name,               "liaison-2012-05-31-3gpp-mmusic-on-rtcp-bandwidth-negotiation-attachment-1")
            self.assertEqual(d.notify,             "")
            self.assertEqual(d.order,              1)
            self.assertEqual(d.rev,                "")
            self.assertEqual(d.external_url,       "")
            self.assertEqual(d.expires,            None)
            self.assertEqual(d.type,               DocumentTypeURI("/api/v1/name/doctypename/liaison/"))
            self.assertEqual(d.group,              None)
            self.assertEqual(d.resource_uri,       DocumentURI("/api/v1/doc/document/liaison-2012-05-31-3gpp-mmusic-on-rtcp-bandwidth-negotiation-attachment-1/"))
            self.assertEqual(d.title,              "S4-120810 DRAFT LS to IETF MMUSIC WG on RTCP Bandwidth Negotiation")
            self.assertEqual(d.abstract,           "")
            self.assertEqual(d.uploaded_filename,  "liaison-2012-05-31-3gpp-mmusic-on-rtcp-bandwidth-negotiation-attachment-1.doc")
            self.assertEqual(d.rfc,                None)
            self.assertEqual(d.shepherd,           None)
            self.assertEqual(d.submissions,        [])
            self.assertEqual(d.intended_std_level, None)
            self.assertEqual(d.ad,                 None)
            self.assertEqual(d.note,               "")
            self.assertEqual(d.words,              None)
            self.assertEqual(d.tags,               [])
            self.assertEqual(d.time,               datetime.fromisoformat("2012-06-04T08:20:38"))
            self.assertEqual(d.pages,              None)
            self.assertEqual(d.stream,             None)
            self.assertEqual(d.std_level,          None)
            self.assertEqual(d.states,             [])

            url = d.url()
            self.assertEqual(url, "https://www.ietf.org/lib/dt/documents/LIAISON/liaison-2012-05-31-3gpp-mmusic-on-rtcp-bandwidth-negotiation-attachment-1.doc")
            self.assertEqual(self.dt.session.get(url).status_code, 200)
        else:
            self.fail("Cannot find document")


    def test_document_liai_att(self) -> None:
        d  = self.dt.document(DocumentURI("/api/v1/doc/document/liaison-2004-08-23-itu-t-ietf-liaison-statement-to-ietf-and-itu-t-study-groups-countering-spam-pdf-version-attachment-1/"))
        if d is not None:
            self.assertEqual(d.internal_comments,  "")
            self.assertEqual(d.id,                 43519)
            self.assertEqual(d.name,               "liaison-2004-08-23-itu-t-ietf-liaison-statement-to-ietf-and-itu-t-study-groups-countering-spam-pdf-version-attachment-1")
            self.assertEqual(d.notify,             "")
            self.assertEqual(d.order,              1)
            self.assertEqual(d.rev,                "")
            self.assertEqual(d.external_url,       "")
            self.assertEqual(d.expires,            None)
            self.assertEqual(d.type,               DocumentTypeURI("/api/v1/name/doctypename/liai-att/"))
            self.assertEqual(d.group,              None)
            self.assertEqual(d.resource_uri,       DocumentURI("/api/v1/doc/document/liaison-2004-08-23-itu-t-ietf-liaison-statement-to-ietf-and-itu-t-study-groups-countering-spam-pdf-version-attachment-1/"))
            self.assertEqual(d.title,              "Liaison Statement to IETF and ITU-T Study Groups: Countering SPAM (PDF version)")
            self.assertEqual(d.abstract,           "")
            self.assertEqual(d.uploaded_filename,  "file39.pdf")
            self.assertEqual(d.rfc,                None)
            self.assertEqual(d.shepherd,           None)
            self.assertEqual(d.submissions,        [])
            self.assertEqual(d.intended_std_level, None)
            self.assertEqual(d.ad,                 None)
            self.assertEqual(d.note,               "")
            self.assertEqual(d.words,              None)
            self.assertEqual(d.tags,               [])
            self.assertEqual(d.time,               datetime.fromisoformat("2004-08-23T00:00:00"))
            self.assertEqual(d.pages,              None)
            self.assertEqual(d.stream,             None)
            self.assertEqual(d.std_level,          None)
            self.assertEqual(d.states,             [])

            url = d.url()
            self.assertEqual(url, "https://www.ietf.org/lib/dt/documents/LIAISON/file39.pdf")
            self.assertEqual(self.dt.session.get(url).status_code, 200)
        else:
            self.fail("Cannot find document")


    def test_document_minutes(self) -> None:
        d  = self.dt.document(DocumentURI("/api/v1/doc/document/minutes-89-cfrg/"))
        if d is not None:
            self.assertEqual(d.internal_comments,  "")
            self.assertEqual(d.id,                 272)
            self.assertEqual(d.name,               "minutes-89-cfrg")
            self.assertEqual(d.notify,             "")
            self.assertEqual(d.order,              1)
            self.assertEqual(d.rev,                "1")
            self.assertEqual(d.external_url,       "")
            self.assertEqual(d.expires,            None)
            self.assertEqual(d.type,               DocumentTypeURI("/api/v1/name/doctypename/minutes/"))
            self.assertEqual(d.group,              GroupURI("/api/v1/group/group/31/"))
            self.assertEqual(d.resource_uri,       DocumentURI("/api/v1/doc/document/minutes-89-cfrg/"))
            self.assertEqual(d.title,              "Minutes for CFRG at IETF-89")
            self.assertEqual(d.abstract,           "")
            self.assertEqual(d.uploaded_filename,  "minutes-89-cfrg.txt")
            self.assertEqual(d.rfc,                None)
            self.assertEqual(d.shepherd,           None)
            self.assertEqual(d.submissions,        [])
            self.assertEqual(d.intended_std_level, None)
            self.assertEqual(d.ad,                 None)
            self.assertEqual(d.note,               "")
            self.assertEqual(d.words,              None)
            self.assertEqual(d.tags,               [])
            self.assertEqual(d.time,               datetime.fromisoformat("2014-04-09T08:09:14"))
            self.assertEqual(d.pages,              None)
            self.assertEqual(d.stream,             None)
            self.assertEqual(d.std_level,          None)
            self.assertEqual(d.states,             [DocumentStateURI("/api/v1/doc/state/79/")])

            url = d.url()
            self.assertEqual(url, "https://datatracker.ietf.org/meeting/89/materials/minutes-89-cfrg.txt")
            self.assertEqual(self.dt.session.get(url).status_code, 200)
        else:
            self.fail("Cannot find document")


    def test_document_recording(self) -> None:
        d  = self.dt.document(DocumentURI("/api/v1/doc/document/recording-94-taps-1/"))
        if d is not None:
            self.assertEqual(d.internal_comments,  "")
            self.assertEqual(d.id,                 49624)
            self.assertEqual(d.name,               "recording-94-taps-1")
            self.assertEqual(d.notify,             "")
            self.assertEqual(d.order,              1)
            self.assertEqual(d.rev,                "00")
            self.assertEqual(d.external_url,       "https://www.ietf.org/audio/ietf94/ietf94-room304-20151103-1520.mp3")
            self.assertEqual(d.expires,            None)
            self.assertEqual(d.type,               DocumentTypeURI("/api/v1/name/doctypename/recording/"))
            self.assertEqual(d.group,              GroupURI("/api/v1/group/group/1924/"))
            self.assertEqual(d.resource_uri,       DocumentURI("/api/v1/doc/document/recording-94-taps-1/"))
            self.assertEqual(d.title,              "Audio recording for 2015-11-03 15:20")
            self.assertEqual(d.abstract,           "")
            self.assertEqual(d.uploaded_filename,  "")
            self.assertEqual(d.rfc,                None)
            self.assertEqual(d.shepherd,           None)
            self.assertEqual(d.submissions,        [])
            self.assertEqual(d.intended_std_level, None)
            self.assertEqual(d.ad,                 None)
            self.assertEqual(d.note,               "")
            self.assertEqual(d.words,              None)
            self.assertEqual(d.tags,               [])
            self.assertEqual(d.time,               datetime.fromisoformat("2015-11-24T08:23:42"))
            self.assertEqual(d.pages,              None)
            self.assertEqual(d.stream,             None)
            self.assertEqual(d.std_level,          None)
            self.assertEqual(d.states,             [DocumentStateURI("/api/v1/doc/state/135/")])

            url = d.url()
            self.assertEqual(url, "https://www.ietf.org/audio/ietf94/ietf94-room304-20151103-1520.mp3")
            # Downloading the MP3 is expensive, so check a HEAD request instead:
            # self.assertEqual(self.dt.session.head(url).status_code, 200)
        else:
            self.fail("Cannot find document")


    def test_document_review(self) -> None:
        d  = self.dt.document(DocumentURI("/api/v1/doc/document/review-bchv-rfc6890bis-04-genart-lc-kyzivat-2017-02-28/"))
        if d is not None:
            self.assertEqual(d.internal_comments,  "")
            self.assertEqual(d.id,                 69082)
            self.assertEqual(d.name,               "review-bchv-rfc6890bis-04-genart-lc-kyzivat-2017-02-28")
            self.assertEqual(d.notify,             "")
            self.assertEqual(d.order,              1)
            self.assertEqual(d.rev,                "00")
            self.assertEqual(d.external_url,       "")
            self.assertEqual(d.expires,            None)
            self.assertEqual(d.type,               DocumentTypeURI("/api/v1/name/doctypename/review/"))
            self.assertEqual(d.group,              GroupURI("/api/v1/group/group/1972/"))
            self.assertEqual(d.resource_uri,       DocumentURI("/api/v1/doc/document/review-bchv-rfc6890bis-04-genart-lc-kyzivat-2017-02-28/"))
            self.assertEqual(d.title,              "Last Call Review of draft-bchv-rfc6890bis-04")
            self.assertEqual(d.abstract,           "")
            self.assertEqual(d.uploaded_filename,  "")
            self.assertEqual(d.rfc,                None)
            self.assertEqual(d.shepherd,           None)
            self.assertEqual(d.submissions,        [])
            self.assertEqual(d.intended_std_level, None)
            self.assertEqual(d.ad,                 None)
            self.assertEqual(d.note,               "")
            self.assertEqual(d.words,              None)
            self.assertEqual(d.tags,               [])
            self.assertEqual(d.time,               datetime.fromisoformat("2017-02-28T12:52:33"))
            self.assertEqual(d.pages,              None)
            self.assertEqual(d.stream,             None)
            self.assertEqual(d.std_level,          None)
            self.assertEqual(d.states,             [DocumentStateURI("/api/v1/doc/state/143/")])

            url = d.url()
            self.assertEqual(url, "https://datatracker.ietf.org/doc/review-bchv-rfc6890bis-04-genart-lc-kyzivat-2017-02-28")
            self.assertEqual(self.dt.session.get(url).status_code, 200)
        else:
            self.fail("Cannot find document")


    def test_document_shepwrit(self) -> None:
        for d in self.dt.documents(doctype=self.dt.document_type(DocumentTypeURI("/api/v1/name/doctypename/shepwrit"))):
            self.fail("shepwrit is not used, so this should return no documents")


    def test_document_slides(self) -> None:
        d  = self.dt.document(DocumentURI("/api/v1/doc/document/slides-65-l2vpn-4/"))
        if d is not None:
            self.assertEqual(d.internal_comments,  "")
            self.assertEqual(d.id,                 736)
            self.assertEqual(d.name,               "slides-65-l2vpn-4")
            self.assertEqual(d.notify,             "")
            self.assertEqual(d.order,              4)
            self.assertEqual(d.rev,                "00")
            self.assertEqual(d.external_url,       "")
            self.assertEqual(d.expires,            None)
            self.assertEqual(d.type,               DocumentTypeURI("/api/v1/name/doctypename/slides/"))
            self.assertEqual(d.group,              GroupURI("/api/v1/group/group/1593/"))
            self.assertEqual(d.resource_uri,       DocumentURI("/api/v1/doc/document/slides-65-l2vpn-4/"))
            self.assertEqual(d.title,              "Congruency for VPLS Mcast & Unicast Paths")
            self.assertEqual(d.abstract,           "")
            self.assertEqual(d.uploaded_filename,  "l2vpn-4.pdf")
            self.assertEqual(d.rfc,                None)
            self.assertEqual(d.shepherd,           None)
            self.assertEqual(d.submissions,        [])
            self.assertEqual(d.intended_std_level, None)
            self.assertEqual(d.ad,                 None)
            self.assertEqual(d.note,               "")
            self.assertEqual(d.words,              None)
            self.assertEqual(d.tags,               [])
            self.assertEqual(d.time,               datetime.fromisoformat("2006-04-07T17:30:22"))
            self.assertEqual(d.pages,              None)
            self.assertEqual(d.stream,             None)
            self.assertEqual(d.std_level,          None)
            self.assertEqual(d.states,             [DocumentStateURI("/api/v1/doc/state/141/"), DocumentStateURI("/api/v1/doc/state/138/")])

            url = d.url()
            self.assertEqual(url, "https://www.ietf.org/proceedings/65/slides/l2vpn-4.pdf")
            self.assertEqual(self.dt.session.get(url).status_code, 200)
        else:
            self.fail("Cannot find document")


    def test_document_statchg(self) -> None:
        d  = self.dt.document(DocumentURI("/api/v1/doc/document/status-change-rfc3044-rfc3187-orig-urn-regs-to-historic/"))
        if d is not None:
            self.assertEqual(d.internal_comments,  "")
            self.assertEqual(d.id,                 78306)
            self.assertEqual(d.name,               "status-change-rfc3044-rfc3187-orig-urn-regs-to-historic")
            self.assertEqual(d.notify,             "")
            self.assertEqual(d.order,              1)
            self.assertEqual(d.rev,                "00")
            self.assertEqual(d.external_url,       "")
            self.assertEqual(d.expires,            None)
            self.assertEqual(d.type,               DocumentTypeURI("/api/v1/name/doctypename/statchg/"))
            self.assertEqual(d.group,              GroupURI("/api/v1/group/group/2/"))
            self.assertEqual(d.resource_uri,       DocumentURI("/api/v1/doc/document/status-change-rfc3044-rfc3187-orig-urn-regs-to-historic/"))
            self.assertEqual(d.title,              "Change status of RFC 3044 and RFC 3187 (original ISSN and ISBN URN Namespace registrationS) to Historic")
            self.assertEqual(d.abstract,           "")
            self.assertEqual(d.uploaded_filename,  "")
            self.assertEqual(d.rfc,                None)
            self.assertEqual(d.shepherd,           None)
            self.assertEqual(d.submissions,        [])
            self.assertEqual(d.intended_std_level, None)
            self.assertEqual(d.ad,                 PersonURI("/api/v1/person/person/102154/"))
            self.assertEqual(d.note,               "")
            self.assertEqual(d.words,              None)
            self.assertEqual(d.tags,               [])
            self.assertEqual(d.time,               datetime.fromisoformat("2017-08-21T09:32:46"))
            self.assertEqual(d.pages,              None)
            self.assertEqual(d.stream,             StreamURI("/api/v1/name/streamname/ietf/"))
            self.assertEqual(d.std_level,          None)
            self.assertEqual(d.states,             [DocumentStateURI("/api/v1/doc/state/127/")])

            url = d.url()
            self.assertEqual(url, "https://www.ietf.org/sc/status-change-rfc3044-rfc3187-orig-urn-regs-to-historic-00.txt")
            self.assertEqual(self.dt.session.get(url).status_code, 200)
        else:
            self.fail("Cannot find document")


    def test_documents(self):
        doctype = self.dt.document_type(DocumentTypeURI("/api/v1/name/doctypename/draft"))
        group   = self.dt.group_from_acronym("xrblock")
        documents = list(self.dt.documents(doctype = doctype, group = group))
        self.assertEqual(len(documents), 21)
        self.assertEqual(documents[ 0].name, "draft-ietf-xrblock-rtcp-xr-discard-rle-metrics")
        self.assertEqual(documents[ 1].name, "draft-ietf-xrblock-rtcp-xr-pdv")
        self.assertEqual(documents[ 2].name, "draft-ietf-xrblock-rtcp-xr-meas-identity")
        self.assertEqual(documents[ 3].name, "draft-ietf-xrblock-rtcp-xr-delay")
        self.assertEqual(documents[ 4].name, "draft-ietf-xrblock-rtcp-xr-burst-gap-loss")
        self.assertEqual(documents[ 5].name, "draft-ietf-xrblock-rtcp-xr-burst-gap-discard")
        self.assertEqual(documents[ 6].name, "draft-ietf-xrblock-rtcp-xr-discard")
        self.assertEqual(documents[ 7].name, "draft-ietf-xrblock-rtcp-xr-qoe")
        self.assertEqual(documents[ 8].name, "draft-ietf-xrblock-rtcp-xr-jb")
        self.assertEqual(documents[ 9].name, "draft-ietf-xrblock-rtcp-xr-loss-conceal")
        self.assertEqual(documents[10].name, "draft-ietf-xrblock-rtcp-xr-concsec")
        self.assertEqual(documents[11].name, "draft-ietf-xrblock-rtcp-xr-synchronization")
        self.assertEqual(documents[12].name, "draft-ietf-xrblock-rtcp-xr-summary-stat")
        self.assertEqual(documents[13].name, "draft-ietf-xrblock-rtcp-xr-decodability")
        self.assertEqual(documents[14].name, "draft-ietf-xrblock-rtcp-xr-bytes-discarded-metric")
        self.assertEqual(documents[15].name, "draft-ietf-xrblock-rtcp-xt-discard-metrics")
        self.assertEqual(documents[16].name, "draft-ietf-xrblock-rtcp-xr-post-repair-loss-count")
        self.assertEqual(documents[17].name, "draft-ietf-xrblock-rtcp-xr-psi-decodability")
        self.assertEqual(documents[18].name, "draft-ietf-xrblock-rtcweb-rtcp-xr-metrics")
        self.assertEqual(documents[19].name, "draft-ietf-xrblock-rtcp-xr-video-lc")
        self.assertEqual(documents[20].name, "draft-ietf-xrblock-independent-burst-gap-discard")


    # FIXME: this needs to be updated
    def test_document_from_draft(self) -> None:
        d  = self.dt.document_from_draft("draft-ietf-avt-rtp-new")
        if d is not None:
            self.assertEqual(d.resource_uri, DocumentURI("/api/v1/doc/document/draft-ietf-avt-rtp-new/"))
        else:
            self.fail("Cannot find document")

    # FIXME: this needs to be updated
    def test_document_from_rfc(self) -> None:
        d  = self.dt.document_from_rfc("rfc3550")
        if d is not None:
            self.assertEqual(d.resource_uri, DocumentURI("/api/v1/doc/document/draft-ietf-avt-rtp-new/"))
        else:
            self.fail("Cannot find document")

    # FIXME: this needs to be updated
    def test_documents_from_bcp(self) -> None:
        d  = list(self.dt.documents_from_bcp("bcp205"))
        if d is not None:
            self.assertEqual(len(d), 1)
            self.assertEqual(d[0].resource_uri, DocumentURI("/api/v1/doc/document/draft-sheffer-rfc6982bis/"))
        else:
            self.fail("Cannot find document")

    # FIXME: this needs to be updated
    def test_documents_from_std(self) -> None:
        d  = list(self.dt.documents_from_std("std68"))
        self.assertEqual(len(d), 1)
        self.assertEqual(d[0].resource_uri, DocumentURI("/api/v1/doc/document/draft-crocker-rfc4234bis/"))


    def test_document_state(self) -> None:
        s = self.dt.document_state(DocumentStateURI('/api/v1/doc/state/7/'))
        if s is not None:
            self.assertEqual(s.id,           7)
            self.assertEqual(s.resource_uri, DocumentStateURI("/api/v1/doc/state/7/"))
            self.assertEqual(s.name,         "RFC Published")
            self.assertEqual(s.desc,         "The ID has been published as an RFC.")
            self.assertEqual(s.type,         DocumentStateTypeURI("/api/v1/doc/statetype/draft-iesg/"))
            self.assertEqual(s.next_states,  [DocumentStateURI("/api/v1/doc/state/8/")])
            self.assertEqual(s.order,        32)
            self.assertEqual(s.slug,         "pub")
            self.assertEqual(s.used,         True)
        else:
            self.fail("Cannot find state")


    def test_document_states(self) -> None:
        st = self.dt.document_state_type(DocumentStateTypeURI("/api/v1/doc/statetype/draft-rfceditor/"))
        states = list(self.dt.document_states(state_type = st))
        self.assertEqual(len(states), 19)
        self.assertEqual(states[ 0].name, 'AUTH')
        self.assertEqual(states[ 1].name, 'AUTH48')
        self.assertEqual(states[ 2].name, 'EDIT')
        self.assertEqual(states[ 3].name, 'IANA')
        self.assertEqual(states[ 4].name, 'IESG')
        self.assertEqual(states[ 5].name, 'ISR')
        self.assertEqual(states[ 6].name, 'ISR-AUTH')
        self.assertEqual(states[ 7].name, 'REF')
        self.assertEqual(states[ 8].name, 'RFC-EDITOR')
        self.assertEqual(states[ 9].name, 'TO')
        self.assertEqual(states[10].name, 'MISSREF')
        self.assertEqual(states[11].name, 'AUTH48-DONE')
        self.assertEqual(states[12].name, 'AUTH48-DONE')
        self.assertEqual(states[13].name, 'EDIT')
        self.assertEqual(states[14].name, 'IANA')
        self.assertEqual(states[15].name, 'IESG')
        self.assertEqual(states[16].name, 'ISR-AUTH')
        self.assertEqual(states[17].name, 'Pending')
        self.assertEqual(states[18].name, 'TI')


    def test_document_state_type(self) -> None:
        st = self.dt.document_state_type(DocumentStateTypeURI("/api/v1/doc/statetype/draft-rfceditor/"))
        if st is not None:
            self.assertEqual(st.resource_uri, DocumentStateTypeURI("/api/v1/doc/statetype/draft-rfceditor/"))
            self.assertEqual(st.slug,         "draft-rfceditor")
            self.assertEqual(st.label,        "RFC Editor state")
        else:
            self.fail("Cannot find state type")


    def test_document_state_types(self) -> None:
        st = list(self.dt.document_state_types())
        self.assertEqual(len(st), 24)
        self.assertEqual(st[ 0].slug, 'draft')
        self.assertEqual(st[ 1].slug, 'draft-iesg')
        self.assertEqual(st[ 2].slug, 'draft-iana')
        self.assertEqual(st[ 3].slug, 'draft-rfceditor')
        self.assertEqual(st[ 4].slug, 'draft-stream-ietf')
        self.assertEqual(st[ 5].slug, 'draft-stream-irtf')
        self.assertEqual(st[ 6].slug, 'draft-stream-ise')
        self.assertEqual(st[ 7].slug, 'draft-stream-iab')
        self.assertEqual(st[ 8].slug, 'slides')
        self.assertEqual(st[ 9].slug, 'minutes')
        self.assertEqual(st[10].slug, 'agenda')
        self.assertEqual(st[11].slug, 'liai-att')
        self.assertEqual(st[12].slug, 'charter')
        self.assertEqual(st[13].slug, 'conflrev')
        self.assertEqual(st[14].slug, 'draft-iana-action')
        self.assertEqual(st[15].slug, 'draft-iana-review')
        self.assertEqual(st[16].slug, 'statchg')
        self.assertEqual(st[17].slug, 'recording')
        self.assertEqual(st[18].slug, 'bluesheets')
        self.assertEqual(st[19].slug, 'reuse_policy')
        self.assertEqual(st[20].slug, 'review')
        self.assertEqual(st[21].slug, 'liaison')
        self.assertEqual(st[22].slug, 'shepwrit')
        self.assertEqual(st[23].slug, 'draft-iana-experts')


    def test_document_event(self) -> None:
        e = self.dt.document_event(DocumentEventURI("/api/v1/doc/docevent/729040/"))
        if e is not None:
            self.assertEqual(e.id,              729040)
            self.assertEqual(e.resource_uri,    DocumentEventURI("/api/v1/doc/docevent/729040/"))
            self.assertEqual(e.by,              PersonURI("/api/v1/person/person/121595/"))
            self.assertEqual(e.doc,             DocumentURI("/api/v1/doc/document/draft-irtf-cfrg-randomness-improvements/"))
            self.assertEqual(e.type,            "new_revision")
            self.assertEqual(e.desc,            "New version available: <b>draft-irtf-cfrg-randomness-improvements-09.txt</b>")
            self.assertEqual(e.rev,             "09")
            self.assertEqual(e.time,            datetime.fromisoformat("2020-01-27T06:41:36"))
        else:
            self.fail("Cannot find event")


    def test_document_events(self) -> None:
        p  = self.dt.person_from_email("csp@csperkins.org")
        d  = self.dt.document_from_draft("draft-ietf-avtcore-rtp-circuit-breakers")
        de = list(self.dt.document_events(doc=d, by=p, event_type="new_revision"))
        self.assertEqual(len(de), 19)
        self.assertEqual(de[ 0].id, 478637)
        self.assertEqual(de[ 1].id, 475709)
        self.assertEqual(de[ 2].id, 470372)
        self.assertEqual(de[ 3].id, 466353)
        self.assertEqual(de[ 4].id, 460235)
        self.assertEqual(de[ 5].id, 456912)
        self.assertEqual(de[ 6].id, 456736)
        self.assertEqual(de[ 7].id, 444539)
        self.assertEqual(de[ 8].id, 415925)
        self.assertEqual(de[ 9].id, 413197)
        self.assertEqual(de[10].id, 402942)
        self.assertEqual(de[11].id, 397776)
        self.assertEqual(de[12].id, 384673)
        self.assertEqual(de[13].id, 369306)
        self.assertEqual(de[14].id, 364835)
        self.assertEqual(de[15].id, 340119)
        self.assertEqual(de[16].id, 326064)
        self.assertEqual(de[17].id, 307226)
        self.assertEqual(de[18].id, 306017)


    def test_ballot_position_name(self) -> None:
        bp = self.dt.ballot_position_name(BallotPositionNameURI("/api/v1/name/ballotpositionname/moretime/"))
        if bp is not None:
            self.assertEqual(bp.blocking,     False)
            self.assertEqual(bp.desc,         "")
            self.assertEqual(bp.order,        0)
            self.assertEqual(bp.resource_uri, BallotPositionNameURI("/api/v1/name/ballotpositionname/moretime/"))
            self.assertEqual(bp.slug,         "moretime")
            self.assertEqual(bp.used,         True)


    def test_ballot_position_name_from_slug(self) -> None:
        bp = self.dt.ballot_position_name_from_slug("moretime")
        if bp is not None:
            self.assertEqual(bp.blocking,     False)
            self.assertEqual(bp.desc,         "")
            self.assertEqual(bp.order,        0)
            self.assertEqual(bp.resource_uri, BallotPositionNameURI("/api/v1/name/ballotpositionname/moretime/"))
            self.assertEqual(bp.slug,         "moretime")
            self.assertEqual(bp.used,         True)


    def test_ballot_position_names(self) -> None:
        bps = list(self.dt.ballot_position_names())
        self.assertEqual(len(bps), 9)
        self.assertEqual(bps[0].slug, "moretime")
        self.assertEqual(bps[1].slug, "notready")
        self.assertEqual(bps[2].slug, "yes")
        self.assertEqual(bps[3].slug, "noobj")
        self.assertEqual(bps[4].slug, "block")
        self.assertEqual(bps[5].slug, "discuss")
        self.assertEqual(bps[6].slug, "abstain")
        self.assertEqual(bps[7].slug, "recuse")
        self.assertEqual(bps[8].slug, "norecord")


    def test_ballot_type(self) -> None:
        bt = self.dt.ballot_type(BallotTypeURI("/api/v1/doc/ballottype/5/"))
        if bt is not None:
            self.assertEqual(bt.doc_type,       DocumentTypeURI("/api/v1/name/doctypename/conflrev/"))
            self.assertEqual(bt.id,             5)
            self.assertEqual(bt.name,           "Approve")
            self.assertEqual(bt.order,          0)
            self.assertEqual(len(bt.positions), 6)
            self.assertEqual(bt.positions[0],   BallotPositionNameURI("/api/v1/name/ballotpositionname/yes/"))
            self.assertEqual(bt.positions[1],   BallotPositionNameURI("/api/v1/name/ballotpositionname/noobj/"))
            self.assertEqual(bt.positions[2],   BallotPositionNameURI("/api/v1/name/ballotpositionname/discuss/"))
            self.assertEqual(bt.positions[3],   BallotPositionNameURI("/api/v1/name/ballotpositionname/abstain/"))
            self.assertEqual(bt.positions[4],   BallotPositionNameURI("/api/v1/name/ballotpositionname/recuse/"))
            self.assertEqual(bt.positions[5],   BallotPositionNameURI("/api/v1/name/ballotpositionname/norecord/"))
            self.assertEqual(bt.question,       "Is this the correct conflict review response?")
            self.assertEqual(bt.resource_uri,   BallotTypeURI("/api/v1/doc/ballottype/5/"))
            self.assertEqual(bt.slug,           "conflrev")
            self.assertEqual(bt.used,           True)
        else:
            self.fail("Could not find ballot type")


    def test_ballot_types_doctype(self) -> None:
        bts = list(self.dt.ballot_types(self.dt.document_type(DocumentTypeURI("/api/v1/name/doctypename/draft"))))
        self.assertEqual(len(bts), 2)
        self.assertEqual(bts[0].slug, "irsg-approve")
        self.assertEqual(bts[1].slug, "approve")


    def test_ballot_document_event(self) -> None:
        e = self.dt.ballot_document_event(BallotDocumentEventURI("/api/v1/doc/ballotdocevent/744784/"))
        if e is not None:
            self.assertEqual(e.ballot_type,  BallotTypeURI("/api/v1/doc/ballottype/5/"))
            self.assertEqual(e.by,           PersonURI("/api/v1/person/person/21684/"))
            self.assertEqual(e.desc,         'Created "Approve" ballot')
            self.assertEqual(e.doc,          DocumentURI("/api/v1/doc/document/conflict-review-dold-payto/"))
            self.assertEqual(e.docevent_ptr, DocumentEventURI("/api/v1/doc/docevent/744784/"))
            self.assertEqual(e.id,           744784)
            self.assertEqual(e.resource_uri, BallotDocumentEventURI("/api/v1/doc/ballotdocevent/744784/"))
            self.assertEqual(e.rev,          "00")
            self.assertEqual(e.time,         datetime.fromisoformat("2020-04-04T10:57:29"))
            self.assertEqual(e.type,         "created_ballot")
        else:
            self.fail("Cannot find ballot event")


    def test_ballot_document_events(self) -> None:
        d  = self.dt.document_from_draft("draft-ietf-avtcore-rtp-circuit-breakers")
        de = list(self.dt.ballot_document_events(doc=d))
        self.assertEqual(len(de), 2)
        self.assertEqual(de[0].id, 478676)
        self.assertEqual(de[1].id, 461800)

        bt = self.dt.ballot_type(BallotTypeURI("/api/v1/doc/ballottype/3/")) # Charter approval
        p  = self.dt.person(PersonURI("/api/v1/person/person/108756/"))      # Cindy Morgan
        d  = self.dt.document(DocumentURI("/api/v1/doc/document/charter-ietf-rmcat/"))
        de = list(self.dt.ballot_document_events(doc = d, ballot_type = bt, by = p, event_type = "closed_ballot"))
        self.assertEqual(len(de), 1)
        self.assertEqual(de[0].id, 304166)


    def test_documents_authored_by_person(self) -> None:
        p = self.dt.person_from_email("ladan@isi.edu")
        if p is not None:
            a = list(self.dt.documents_authored_by_person(p))
            self.assertEqual(len(a), 7)
            self.assertEqual(a[0].document, DocumentURI(uri='/api/v1/doc/document/draft-gharai-ac3/'))
            self.assertEqual(a[1].document, DocumentURI(uri='/api/v1/doc/document/draft-gharai-hdtv-video/'))
            self.assertEqual(a[2].document, DocumentURI(uri='/api/v1/doc/document/draft-ietf-avt-smpte292-video/'))
            self.assertEqual(a[3].document, DocumentURI(uri='/api/v1/doc/document/draft-gharai-avt-uncomp-video/'))
            self.assertEqual(a[4].document, DocumentURI(uri='/api/v1/doc/document/draft-ietf-avt-uncomp-video/'))
            self.assertEqual(a[5].document, DocumentURI(uri='/api/v1/doc/document/draft-gharai-avt-tfrc-profile/'))
            self.assertEqual(a[6].document, DocumentURI(uri='/api/v1/doc/document/draft-ietf-avt-tfrc-profile/'))
        else:
            self.fail("Cannot find person");


    def test_documents_authored_by_email(self) -> None:
        e = self.dt.email(EmailURI("/api/v1/person/email/ladan@isi.edu/"))
        if e is not None:
            a = list(self.dt.documents_authored_by_email(e))
            self.assertEqual(len(a), 7)
            self.assertEqual(a[0].document, DocumentURI(uri='/api/v1/doc/document/draft-gharai-ac3/'))
            self.assertEqual(a[1].document, DocumentURI(uri='/api/v1/doc/document/draft-gharai-hdtv-video/'))
            self.assertEqual(a[2].document, DocumentURI(uri='/api/v1/doc/document/draft-ietf-avt-smpte292-video/'))
            self.assertEqual(a[3].document, DocumentURI(uri='/api/v1/doc/document/draft-gharai-avt-uncomp-video/'))
            self.assertEqual(a[4].document, DocumentURI(uri='/api/v1/doc/document/draft-ietf-avt-uncomp-video/'))
            self.assertEqual(a[5].document, DocumentURI(uri='/api/v1/doc/document/draft-gharai-avt-tfrc-profile/'))
            self.assertEqual(a[6].document, DocumentURI(uri='/api/v1/doc/document/draft-ietf-avt-tfrc-profile/'))
        else:
            self.fail("Cannot find person");




    # FIXME: this needs to be updated
    def test_submission(self) -> None:
        s  = self.dt.submission(SubmissionURI("/api/v1/submit/submission/2402/"))
        if s is not None:
            #self.assertEqual(s.abstract,        "Internet technical specifications often need to...")
            self.assertEqual(s.access_key,      "f77d08da6da54f3cbecca13d31646be8")
            self.assertEqual(s.auth_key,        "fMm6hur5dJ7gV58x5SE0vkHUoDOrSuSF")
            self.assertEqual(s.authors,         "[{'email': 'dcrocker@bbiw.net', 'name': 'Dave Crocker'}, {'email': 'paul.overell@thus.net', 'name': 'Paul Overell'}]")
            self.assertEqual(s.checks,          [SubmissionCheckURI("/api/v1/submit/submissioncheck/386/")])
            self.assertEqual(s.document_date,   "2007-10-09")
            self.assertEqual(s.draft,           DocumentURI("/api/v1/doc/document/draft-crocker-rfc4234bis/"))
            self.assertEqual(s.file_size,       27651)
            self.assertEqual(s.file_types,      ".txt,.xml,.pdf")
            #self.assertEqual(s.first_two_pages, "\n\n\nNetwork Working Group...")
            self.assertEqual(s.group,           GroupURI("/api/v1/group/group/1027/"))
            self.assertEqual(s.id,              2402)
            self.assertEqual(s.name,            "draft-crocker-rfc4234bis")
            self.assertEqual(s.note,            "")
            self.assertEqual(s.pages,           13)
            self.assertEqual(s.remote_ip,       "72.255.3.179")
            self.assertEqual(s.replaces,        "")
            self.assertEqual(s.resource_uri,    SubmissionURI("/api/v1/submit/submission/2402/"))
            self.assertEqual(s.rev,             "01")
            self.assertEqual(s.state,           "/api/v1/name/draftsubmissionstatename/posted/")
            self.assertEqual(s.submission_date, "2007-10-09")
            self.assertEqual(s.submitter,       "Dave Crocker")
            self.assertEqual(s.title,           "Augmented BNF for Syntax Specifications: ABNF")
            self.assertEqual(s.words,           None)
        else:
            self.fail("Cannot find submission")


    def test_submission_event(self) -> None:
        e  = self.dt.submission_event(SubmissionEventURI("/api/v1/submit/submissionevent/188542/"))
        if e is not None:
            self.assertEqual(e.by,           PersonURI("/api/v1/person/person/115824/"))
            self.assertEqual(e.desc,         "Uploaded submission")
            self.assertEqual(e.id,           188542)
            self.assertEqual(e.resource_uri, SubmissionEventURI("/api/v1/submit/submissionevent/188542/"))
            self.assertEqual(e.submission,   SubmissionURI("/api/v1/submit/submission/111128/"))
            self.assertEqual(e.time,         datetime.fromisoformat("2020-03-23T04:18:27"))
        else:
            self.fail("Cannot find submission event")


    def test_document_type(self) -> None:
        doctype = self.dt.document_type(DocumentTypeURI("/api/v1/name/doctypename/draft"))
        if doctype is not None:
            self.assertEqual(doctype.resource_uri, DocumentTypeURI("/api/v1/name/doctypename/draft/"))
            self.assertEqual(doctype.name,         "Draft")
            self.assertEqual(doctype.used,         True)
            self.assertEqual(doctype.prefix,       "draft")
            self.assertEqual(doctype.slug,         "draft")
            self.assertEqual(doctype.desc,         "")
            self.assertEqual(doctype.order,        0)
        else:
            self.fail("Cannot find doctype")


    def test_document_type_from_slug(self) -> None:
        doctype = self.dt.document_type_from_slug("draft")
        if doctype is not None:
            self.assertEqual(doctype.resource_uri, DocumentTypeURI("/api/v1/name/doctypename/draft/"))
            self.assertEqual(doctype.name,         "Draft")
            self.assertEqual(doctype.used,         True)
            self.assertEqual(doctype.prefix,       "draft")
            self.assertEqual(doctype.slug,         "draft")
            self.assertEqual(doctype.desc,         "")
            self.assertEqual(doctype.order,        0)
        else:
            self.fail("Cannot find doctype")


    def test_document_types(self) -> None:
        types = list(self.dt.document_types())
        self.assertEqual(len(types), 13)
        self.assertEqual(types[ 0].slug, "agenda")
        self.assertEqual(types[ 1].slug, "bluesheets")
        self.assertEqual(types[ 2].slug, "charter")
        self.assertEqual(types[ 3].slug, "conflrev")
        self.assertEqual(types[ 4].slug, "draft")
        self.assertEqual(types[ 5].slug, "liaison")
        self.assertEqual(types[ 6].slug, "liai-att")
        self.assertEqual(types[ 7].slug, "minutes")
        self.assertEqual(types[ 8].slug, "recording")
        self.assertEqual(types[ 9].slug, "review")
        self.assertEqual(types[10].slug, "shepwrit")
        self.assertEqual(types[11].slug, "slides")
        self.assertEqual(types[12].slug, "statchg")

    # -----------------------------------------------------------------------------------------------------------------------------
    # Tests relating to streams:

    # FIXME: this needs to be updated
    def test_stream(self) -> None:
        stream = self.dt.stream(StreamURI("/api/v1/name/streamname/irtf/"))
        if stream is not None:
            self.assertEqual(stream.desc,         "IRTF Stream")
            self.assertEqual(stream.name,         "IRTF")
            self.assertEqual(stream.order,        3)
            self.assertEqual(stream.resource_uri, StreamURI("/api/v1/name/streamname/irtf/"))
            self.assertEqual(stream.slug,         "irtf")
            self.assertEqual(stream.used,         True)
        else:
            self.fail("Cannot find stream")

    # FIXME: this needs to be updated
    def test_streams(self) -> None:
        streams = list(self.dt.streams())
        self.assertEqual(len(streams), 5)
        self.assertEqual(streams[ 0].slug, "ietf")
        self.assertEqual(streams[ 1].slug, "ise")
        self.assertEqual(streams[ 2].slug, "irtf")
        self.assertEqual(streams[ 3].slug, "iab")
        self.assertEqual(streams[ 4].slug, "legacy")

    # -----------------------------------------------------------------------------------------------------------------------------
    # Tests relating to groups:

    # FIXME: this needs to be updated
    def test_group(self) -> None:
        group = self.dt.group(GroupURI("/api/v1/group/group/941/"))
        if group is not None:
            self.assertEqual(group.acronym,        "avt")
            self.assertEqual(group.ad,             None)
            self.assertEqual(group.charter,        DocumentURI("/api/v1/doc/document/charter-ietf-avt/"))
            self.assertEqual(group.comments,       "")
            self.assertEqual(group.description,    "\n  The Audio/Video Transport Working Group was formed to specify a protocol \n  for real-time transmission of audio and video over unicast and multicast \n  UDP/IP. This is the Real-time Transport Protocol, RTP, along with its \n  associated profiles and payload formats.")
            self.assertEqual(group.id,             941)
            self.assertEqual(group.list_archive,   "https://mailarchive.ietf.org/arch/search/?email_list=avt")
            self.assertEqual(group.list_email,     "avt@ietf.org")
            self.assertEqual(group.list_subscribe, "https://www.ietf.org/mailman/listinfo/avt")
            self.assertEqual(group.name,           "Audio/Video Transport")
            self.assertEqual(group.parent,         GroupURI("/api/v1/group/group/1683/"))
            self.assertEqual(group.resource_uri,   GroupURI("/api/v1/group/group/941/"))
            self.assertEqual(group.state,          GroupStateURI("/api/v1/name/groupstatename/conclude/"))
            self.assertEqual(group.time,           datetime.fromisoformat("2011-12-09T12:00:00"))
            self.assertEqual(group.type,           GroupTypeNameURI("/api/v1/name/grouptypename/wg/"))
            self.assertEqual(group.unused_states,  [])
            self.assertEqual(group.unused_tags,    [])
        else:
            self.fail("Cannot find group")


    def test_group_from_acronym(self) -> None:
        group = self.dt.group_from_acronym("avt")
        if group is not None:
            self.assertEqual(group.id, 941)
        else:
            self.fail("Cannot find group")


    def test_group_from_acronym_invalid(self) -> None:
        group = self.dt.group_from_acronym("invalid")
        self.assertIsNone(group)


    def test_groups(self) -> None:
        groups = self.dt.groups()
        self.assertIsNot(groups, None)


    def test_groups_namecontains(self) -> None:
        groups = list(self.dt.groups(name_contains="IRTF"))
        self.assertEqual(len(groups), 2)
        self.assertEqual(groups[0].id, 3)
        self.assertEqual(groups[1].id, 1853)


    def test_group_history(self) -> None:
        group_history = self.dt.group_history(GroupHistoryURI("/api/v1/group/grouphistory/4042/"))
        if group_history is not None:
            self.assertEqual(group_history.acronym,              "git")
            self.assertEqual(group_history.ad,                   None)
            self.assertEqual(group_history.comments,             "")
            self.assertEqual(group_history.description,          "")
            self.assertEqual(group_history.group,                GroupURI("/api/v1/group/group/2233/"))
            self.assertEqual(group_history.id,                   4042)
            self.assertEqual(group_history.list_archive,         "https://mailarchive.ietf.org/arch/browse/ietf-and-github/")
            self.assertEqual(group_history.list_email,           "ietf-and-github@ietf.org")
            self.assertEqual(group_history.list_subscribe,       "https://www.ietf.org/mailman/listinfo/ietf-and-github")
            self.assertEqual(group_history.name,                 "GitHub Integration and Tooling")
            self.assertEqual(group_history.parent,               GroupURI("/api/v1/group/group/1008/"))
            self.assertEqual(group_history.resource_uri,         GroupHistoryURI("/api/v1/group/grouphistory/4042/"))
            self.assertEqual(group_history.state,                GroupStateURI("/api/v1/name/groupstatename/active/"))
            self.assertEqual(group_history.time,                 datetime.fromisoformat("2019-02-08T14:07:27"))
            self.assertEqual(group_history.type,                 GroupTypeNameURI("/api/v1/name/grouptypename/wg/"))
            self.assertEqual(group_history.unused_states,        [])
            self.assertEqual(group_history.unused_tags,          [])
            self.assertEqual(group_history.uses_milestone_dates, True)
        else:
            self.fail("Cannot find group history")


    def test_group_histories_from_acronym(self) -> None:
        group_histories = list(self.dt.group_histories_from_acronym("spud"))
        self.assertEqual(len(group_histories), 2)
        self.assertEqual(group_histories[0].id, 2179)
        self.assertEqual(group_histories[1].id, 2257)


    def test_group_histories(self) -> None:
        group_histories = self.dt.group_histories()
        self.assertIsNot(group_histories, None)


    def test_group_event(self) -> None:
        group_event = self.dt.group_event(GroupEventURI("/api/v1/group/groupevent/16849/"))
        if group_event is not None:
            self.assertEqual(group_event.by,           PersonURI("/api/v1/person/person/108756/"))
            self.assertEqual(group_event.desc,         "Added milestone \"Submit data flow information model (informational)\", due 2020-04-30, from approved charter")
            self.assertEqual(group_event.group,        GroupURI("/api/v1/group/group/1962/"))
            self.assertEqual(group_event.id,           16849)
            self.assertEqual(group_event.resource_uri, GroupEventURI("/api/v1/group/groupevent/16849/"))
            self.assertEqual(group_event.time,         datetime.fromisoformat("2020-04-20T13:31:48"))
            self.assertEqual(group_event.type,         "changed_milestone")
        else:
            self.fail("Cannot find group event")


    def test_group_events_by(self) -> None:
        group_events_by = self.dt.group_events(by=self.dt.person(PersonURI("/api/v1/person/person/108756/")))
        self.assertIsNot(group_events_by, None)


    def test_group_events_group(self) -> None:
        group_events_group = list(self.dt.group_events(group=self.dt.group(GroupURI("/api/v1/group/group/1997/"))))
        self.assertEqual(len(group_events_group),  4)
        self.assertEqual(group_events_group[0].id, 9652)
        self.assertEqual(group_events_group[1].id, 9585)
        self.assertEqual(group_events_group[2].id, 9151)
        self.assertEqual(group_events_group[3].id, 8975)


    def test_group_events_type(self) -> None:
        group_events_type = self.dt.group_events(type="changed_state")
        self.assertIsNot(group_events_type, None)


    def test_group_url(self) -> None:
        group_url = self.dt.group_url(GroupUrlURI("/api/v1/group/groupurl/1/"))
        if group_url is not None:
            self.assertEqual(group_url.group,        GroupURI("/api/v1/group/group/934/"))
            self.assertEqual(group_url.id,           1)
            self.assertEqual(group_url.name,         "Applications Area Web Page")
            self.assertEqual(group_url.resource_uri, GroupUrlURI("/api/v1/group/groupurl/1/"))
            self.assertEqual(group_url.url,          "http://www.apps.ietf.org/")
        else:
            self.fail("Cannot find group URL")


    def test_group_urls(self) -> None:
        group_urls = list(self.dt.group_urls(self.dt.group(GroupURI("/api/v1/group/group/1062/"))))
        self.assertEqual(len(group_urls),  1)
        self.assertEqual(group_urls[0].id, 20)


    def test_group_milestone_statename(self) -> None:
        group_milestone_statename = self.dt.group_milestone_statename(GroupMilestoneStateNameURI("/api/v1/name/groupmilestonestatename/active/"))
        if group_milestone_statename is not None:
            self.assertEqual(group_milestone_statename.desc,  "")
            self.assertEqual(group_milestone_statename.order, 1)
            self.assertEqual(group_milestone_statename.slug,  "active")
            self.assertEqual(group_milestone_statename.used,  True)
        else:
            self.fail("Cannot find group milestone state name")


    def test_group_milestone_statenames(self) -> None:
        group_milestone_statenames = list(self.dt.group_milestone_statenames())
        self.assertEqual(len(group_milestone_statenames),    4)
        self.assertEqual(group_milestone_statenames[0].slug, "active")
        self.assertEqual(group_milestone_statenames[1].slug, "deleted")
        self.assertEqual(group_milestone_statenames[2].slug, "review")
        self.assertEqual(group_milestone_statenames[3].slug, "charter")


    def test_group_milestone(self) -> None:
        group_milestone = self.dt.group_milestone(GroupMilestoneURI("/api/v1/group/groupmilestone/1520/"))
        if group_milestone is not None:
            self.assertEqual(group_milestone.desc,         "Define a protocol for the link and IP layer.")
            self.assertEqual(group_milestone.docs,         [])
            self.assertEqual(group_milestone.due,          "1988-03-31")
            self.assertEqual(group_milestone.group,        GroupURI("/api/v1/group/group/1209/"))
            self.assertEqual(group_milestone.id,           1520)
            self.assertEqual(group_milestone.order,        None)
            self.assertEqual(group_milestone.resolved,     "")
            self.assertEqual(group_milestone.resource_uri, GroupMilestoneURI("/api/v1/group/groupmilestone/1520/"))
            self.assertEqual(group_milestone.state,        GroupMilestoneStateNameURI("/api/v1/name/groupmilestonestatename/active/"))
            self.assertEqual(group_milestone.time,         datetime.fromisoformat("2012-02-26T00:21:52"))
        else:
            self.fail("Cannot find group milestone")


    def test_group_milestones(self) -> None:
        group_milestones = self.dt.group_milestones()
        self.assertIsNot(group_milestones, None)


    def test_group_milestones_group(self) -> None:
        group_milestones = list(self.dt.group_milestones(group=self.dt.group(GroupURI("/api/v1/group/group/1209/"))))
        self.assertEqual(len(group_milestones),  1)
        self.assertEqual(group_milestones[0].id, 1520)
        self.assertIsNot(group_milestones, None)


    def test_group_milestones_state(self) -> None:
        group_milestones = self.dt.group_milestones(state=self.dt.group_milestone_statename(GroupMilestoneStateNameURI("/api/v1/name/groupmilestonestatename/active/")))
        self.assertIsNot(group_milestones, None)


    def test_role_name(self) -> None:
        role_name = self.dt.role_name(RoleNameURI("/api/v1/name/rolename/ceo/"))
        if role_name is not None:
            self.assertEqual(role_name.desc,         "")
            self.assertEqual(role_name.name,         "CEO")
            self.assertEqual(role_name.order,        0)
            self.assertEqual(role_name.resource_uri, RoleNameURI("/api/v1/name/rolename/ceo/"))
            self.assertEqual(role_name.slug,         "ceo")
            self.assertEqual(role_name.used,         True)
        else:
            self.fail("Cannot find role name")


    def test_role_name_from_slug(self) -> None:
        role_name = self.dt.role_name_from_slug("ceo")
        if role_name is not None:
            self.assertEqual(role_name.desc,         "")
            self.assertEqual(role_name.name,         "CEO")
            self.assertEqual(role_name.order,        0)
            self.assertEqual(role_name.resource_uri, RoleNameURI("/api/v1/name/rolename/ceo/"))
            self.assertEqual(role_name.slug,         "ceo")
            self.assertEqual(role_name.used,         True)
        else:
            self.fail("Cannot find role name")


    def test_role_names(self) -> None:
        role_names = list(self.dt.role_names())
        self.assertEqual(len(role_names), 25)
        self.assertEqual(role_names[0].slug, "ceo")
        self.assertEqual(role_names[1].slug, "coord")
        self.assertEqual(role_names[2].slug, "comdir")
        self.assertEqual(role_names[3].slug, "lead")
        self.assertEqual(role_names[4].slug, "trac-admin")
        self.assertEqual(role_names[5].slug, "trac-editor")
        self.assertEqual(role_names[6].slug, "chair")
        self.assertEqual(role_names[7].slug, "ad")
        self.assertEqual(role_names[8].slug, "execdir")
        self.assertEqual(role_names[9].slug, "admdir")
        self.assertEqual(role_names[10].slug, "pre-ad")
        self.assertEqual(role_names[11].slug, "advisor")
        self.assertEqual(role_names[12].slug, "liaiman")
        self.assertEqual(role_names[13].slug, "techadv")
        self.assertEqual(role_names[14].slug, "auth")
        self.assertEqual(role_names[15].slug, "editor")
        self.assertEqual(role_names[16].slug, "delegate")
        self.assertEqual(role_names[17].slug, "secr")
        self.assertEqual(role_names[18].slug, "member")
        self.assertEqual(role_names[19].slug, "atlarge")
        self.assertEqual(role_names[20].slug, "liaison")
        self.assertEqual(role_names[21].slug, "announce")
        self.assertEqual(role_names[22].slug, "matman")
        self.assertEqual(role_names[23].slug, "recman")
        self.assertEqual(role_names[24].slug, "reviewer")


    def test_group_role(self) -> None:
        group_role = self.dt.group_role(GroupRoleURI("/api/v1/group/role/1076/"))
        if group_role is not None:
            self.assertEqual(group_role.email,  EmailURI("/api/v1/person/email/csp@csperkins.org/"))
            self.assertEqual(group_role.group,  GroupURI("/api/v1/group/group/1727/"))
            self.assertEqual(group_role.id,     1076)
            self.assertEqual(group_role.name,   RoleNameURI("/api/v1/name/rolename/chair/"))
            self.assertEqual(group_role.person, PersonURI("/api/v1/person/person/20209/"))
        else:
            self.fail("Cannot find group role")


    def test_group_roles(self) -> None:
        group_roles = self.dt.group_roles()
        self.assertIsNot(group_roles, None)


    def test_group_roles_email(self) -> None:
        group_roles = list(self.dt.group_roles(email="csp@csperkins.org"))
        self.assertEqual(len(group_roles), 7)
        self.assertEqual(group_roles[0].id, 1076)
        self.assertEqual(group_roles[1].id, 9355)
        self.assertEqual(group_roles[2].id, 8464)
        self.assertEqual(group_roles[3].id, 8465)
        self.assertEqual(group_roles[4].id, 8466)
        self.assertEqual(group_roles[5].id, 3998)
        self.assertEqual(group_roles[6].id, 9772)


    def test_group_roles_group(self) -> None:
        group_roles = list(self.dt.group_roles(group=self.dt.group(GroupURI("/api/v1/group/group/1997/"))))
        self.assertEqual(len(group_roles), 3)
        self.assertEqual(group_roles[0].id, 3036)
        self.assertEqual(group_roles[1].id, 3037)
        self.assertEqual(group_roles[2].id, 3038)


    def test_group_roles_name(self) -> None:
        group_roles = self.dt.group_roles(name=self.dt.role_name(RoleNameURI("/api/v1/name/rolename/chair/")))
        self.assertIsNot(group_roles, None)


    def test_group_roles_person(self) -> None:
        group_roles = list(self.dt.group_roles(person=self.dt.person(PersonURI("/api/v1/person/person/20209/"))))
        self.assertEqual(len(group_roles), 7)
        self.assertEqual(group_roles[0].id, 1076)
        self.assertEqual(group_roles[1].id, 9355)
        self.assertEqual(group_roles[2].id, 8464)
        self.assertEqual(group_roles[3].id, 8465)
        self.assertEqual(group_roles[4].id, 8466)
        self.assertEqual(group_roles[5].id, 3998)
        self.assertEqual(group_roles[6].id, 9772)


    def test_group_milestone_history(self) -> None:
        group_milestone_history = self.dt.group_milestone_history(GroupMilestoneHistoryURI("/api/v1/group/groupmilestonehistory/1433/"))
        if group_milestone_history is not None:
            self.assertEqual(group_milestone_history.desc,         "Agreement on charter and issues in current draft.")
            self.assertEqual(group_milestone_history.docs,         [])
            self.assertEqual(group_milestone_history.due,          "1996-05-31")
            self.assertEqual(group_milestone_history.group,        GroupURI("/api/v1/group/group/1326/"))
            self.assertEqual(group_milestone_history.id,           1433)
            self.assertEqual(group_milestone_history.milestone,    GroupMilestoneURI("/api/v1/group/groupmilestone/2114/"))
            self.assertEqual(group_milestone_history.order,        None)
            self.assertEqual(group_milestone_history.resolved,     "Done")
            self.assertEqual(group_milestone_history.resource_uri, GroupMilestoneHistoryURI("/api/v1/group/groupmilestonehistory/1433/"))
            self.assertEqual(group_milestone_history.state,        GroupMilestoneStateNameURI("/api/v1/name/groupmilestonestatename/active/"))
            self.assertEqual(group_milestone_history.time,         datetime.fromisoformat("2013-05-20T15:42:45"))
        else:
            self.fail("Cannot find group milestone history")


    def test_group_milestone_histories(self) -> None:
        group_milestone_histories = self.dt.group_milestone_histories()
        self.assertIsNot(group_milestone_histories, None)


    def test_group_milestone_histories_group(self) -> None:
        group_milestone_histories = list(self.dt.group_milestone_histories(group=self.dt.group(GroupURI("/api/v1/group/group/1326/"))))
        self.assertEqual(len(group_milestone_histories), 35)


    def test_group_milestone_histories_milestone(self) -> None:
        group_milestone_histories = list(self.dt.group_milestone_histories(milestone=self.dt.group_milestone(GroupMilestoneURI("/api/v1/group/groupmilestone/2114"))))
        self.assertEqual(len(group_milestone_histories),  1)
        self.assertEqual(group_milestone_histories[0].id, 1433)


    def test_group_milestone_histories_state(self) -> None:
        group_milestone_histories = self.dt.group_milestone_histories(state=self.dt.group_milestone_statename(GroupMilestoneStateNameURI("/api/v1/name/groupmilestonestatename/active/")))
        self.assertIsNot(group_milestone_histories, None)


    def test_group_milestone_event(self) -> None:
        group_milestone_event = self.dt.group_milestone_event(GroupMilestoneEventURI("/api/v1/group/milestonegroupevent/16849/"))
        if group_milestone_event is not None:
            self.assertEqual(group_milestone_event.by,             PersonURI("/api/v1/person/person/108756/"))
            self.assertEqual(group_milestone_event.desc,           "Added milestone \"Submit data flow information model (informational)\", due 2020-04-30, from approved charter")
            self.assertEqual(group_milestone_event.group,          GroupURI("/api/v1/group/group/1962/"))
            self.assertEqual(group_milestone_event.groupevent_ptr, GroupEventURI("/api/v1/group/groupevent/16849/"))
            self.assertEqual(group_milestone_event.id,             16849)
            self.assertEqual(group_milestone_event.milestone,      GroupMilestoneURI("/api/v1/group/groupmilestone/8539/"))
            self.assertEqual(group_milestone_event.resource_uri,   GroupMilestoneEventURI("/api/v1/group/milestonegroupevent/16849/"))
            self.assertEqual(group_milestone_event.time,           datetime.fromisoformat("2020-04-20T13:31:48"))
            self.assertEqual(group_milestone_event.type,           "changed_milestone")
        else:
            self.fail("Cannot find group milestone event")


    def test_group_milestone_events(self) -> None:
        group_milestone_events = self.dt.group_milestone_events()
        self.assertIsNot(group_milestone_events, None)


    def test_group_milestone_events_by(self) -> None:
        group_milestone_events = self.dt.group_milestone_events(by=self.dt.person(PersonURI("/api/v1/person/person/108756/")))
        self.assertIsNot(group_milestone_events, None)


    def test_group_milestone_events_group(self) -> None:
        group_milestone_events = list(self.dt.group_milestone_events(group=self.dt.group(GroupURI("/api/v1/group/group/1326/"))))
        self.assertEqual(len(group_milestone_events), 46)


    def test_group_milestone_events_milestone(self) -> None:
        group_milestone_events = list(self.dt.group_milestone_events(milestone=self.dt.group_milestone(GroupMilestoneURI("/api/v1/group/groupmilestone/6489/"))))
        self.assertEqual(len(group_milestone_events),  3)
        self.assertEqual(group_milestone_events[0].id, 16331)
        self.assertEqual(group_milestone_events[1].id, 11947)
        self.assertEqual(group_milestone_events[2].id, 7224)


    def test_group_milestone_events_type(self) -> None:
        group_milestone_events = self.dt.group_milestone_events(type="changed_milestone")
        self.assertIsNot(group_milestone_events, None)


    def test_group_role_history(self) -> None:
        group_role_history = self.dt.group_role_history(GroupRoleHistoryURI("/api/v1/group/rolehistory/519/"))
        if group_role_history is not None:
            self.assertEqual(group_role_history.email,        EmailURI("/api/v1/person/email/csp@csperkins.org/"))
            self.assertEqual(group_role_history.group,        GroupHistoryURI("/api/v1/group/grouphistory/256/"))
            self.assertEqual(group_role_history.id,           519)
            self.assertEqual(group_role_history.name,         RoleNameURI("/api/v1/name/rolename/chair/"))
            self.assertEqual(group_role_history.person,       PersonURI("/api/v1/person/person/20209/"))
            self.assertEqual(group_role_history.resource_uri, GroupRoleHistoryURI("/api/v1/group/rolehistory/519/"))
        else:
            self.fail("Cannot find group role history")


    def test_group_role_histories(self) -> None:
        group_role_histories = self.dt.group_role_histories()
        self.assertIsNot(group_role_histories, None)


    def test_group_role_histories_email(self) -> None:
        group_role_histories = list(self.dt.group_role_histories(email="csp@csperkins.org"))
        self.assertEqual(len(group_role_histories), 25)


    def test_group_role_histories_group(self) -> None:
        group_role_histories = list(self.dt.group_role_histories(group=self.dt.group(GroupURI("/api/v1/group/group/1997/"))))
        self.assertEqual(len(group_role_histories), 4)
        self.assertEqual(group_role_histories[0].id, 4062)
        self.assertEqual(group_role_histories[1].id, 4063)
        self.assertEqual(group_role_histories[2].id, 4064)
        self.assertEqual(group_role_histories[3].id, 4065)


    def test_group_role_histories_name(self) -> None:
        group_role_histories = self.dt.group_role_histories(name=self.dt.role_name(RoleNameURI("/api/v1/name/rolename/chair/")))
        self.assertIsNot(group_role_histories, None)


    def test_group_role_histories_person(self) -> None:
        group_role_histories = list(self.dt.group_role_histories(person=self.dt.person(PersonURI("/api/v1/person/person/20209/"))))
        self.assertEqual(len(group_role_histories), 25)


    def test_group_state_change_event(self) -> None:
        group_state_change_event = self.dt.group_state_change_event(GroupStateChangeEventURI("/api/v1/group/changestategroupevent/16833/"))
        if group_state_change_event is not None:
            self.assertEqual(group_state_change_event.by,             PersonURI("/api/v1/person/person/106842/"))
            self.assertEqual(group_state_change_event.desc,           "State changed to <b>Proposed</b> from Unknown")
            self.assertEqual(group_state_change_event.group,          GroupURI("/api/v1/group/group/2273/"))
            self.assertEqual(group_state_change_event.groupevent_ptr, GroupEventURI("/api/v1/group/groupevent/16833/"))
            self.assertEqual(group_state_change_event.id,             16833)
            self.assertEqual(group_state_change_event.resource_uri,   GroupStateChangeEventURI("/api/v1/group/changestategroupevent/16833/"))
            self.assertEqual(group_state_change_event.state,          GroupStateURI("/api/v1/name/groupstatename/proposed/"))
            self.assertEqual(group_state_change_event.time,           datetime.fromisoformat("2020-04-14T14:52:24"))
            self.assertEqual(group_state_change_event.type,           "changed_state")
        else:
            self.fail("Cannot find group state change event")

    def test_group_state_change_events(self) -> None:
        group_state_change_events = self.dt.group_state_change_events()


    def test_group_state_change_events_by(self) -> None:
        group_state_change_events = self.dt.group_state_change_events(by=self.dt.person(PersonURI("/api/v1/person/person/108756/")))
        self.assertIsNot(group_state_change_events, None)


    def test_group_state_change_events_group(self) -> None:
        group_state_change_events = self.dt.group_state_change_events(group=self.dt.group(GroupURI("/api/v1/group/group/1326/")))
        self.assertIsNot(group_state_change_events, None)


    def test_group_state_change_events_state(self) -> None:
        group_state_change_events = self.dt.group_state_change_events(state=self.dt.group_state(GroupStateURI("/api/v1/name/groupstatename/proposed/")))
        self.assertIsNot(group_state_change_events, None)


    def test_groups_state(self) -> None:
        groups = list(self.dt.groups(state=self.dt.group_state(GroupStateURI("/api/v1/name/groupstatename/abandon"))))
        self.assertEqual(len(groups), 6)
        self.assertEqual(groups[0].id, 1949)
        self.assertEqual(groups[1].id, 2009)
        self.assertEqual(groups[2].id, 2018)
        self.assertEqual(groups[3].id, 2155)
        self.assertEqual(groups[4].id, 2190)
        self.assertEqual(groups[5].id, 2200)


    def test_groups_parent(self) -> None:
        groups = list(self.dt.groups(parent=self.dt.group(GroupURI("/api/v1/group/group/1/"))))
        self.assertEqual(len(groups), 2)
        self.assertEqual(groups[0].id, 2)
        self.assertEqual(groups[1].id, 2225)


    def test_group_state(self) -> None:
        state = self.dt.group_state(GroupStateURI("/api/v1/name/groupstatename/abandon"))
        if state is not None:
            self.assertEqual(state.desc,         "Formation of the group (most likely a BoF or Proposed WG) was abandoned")
            self.assertEqual(state.name,         "Abandoned")
            self.assertEqual(state.order,        0)
            self.assertEqual(state.resource_uri, GroupStateURI("/api/v1/name/groupstatename/abandon/"))
            self.assertEqual(state.slug,         "abandon")
            self.assertEqual(state.used,         True)
        else:
            self.fail("Cannot find group state")


    def test_group_state_from_slug(self) -> None:
        state = self.dt.group_state_from_slug("abandon")
        if state is not None:
            self.assertEqual(state.desc,         "Formation of the group (most likely a BoF or Proposed WG) was abandoned")
            self.assertEqual(state.name,         "Abandoned")
            self.assertEqual(state.order,        0)
            self.assertEqual(state.resource_uri, GroupStateURI("/api/v1/name/groupstatename/abandon/"))
            self.assertEqual(state.slug,         "abandon")
            self.assertEqual(state.used,         True)
        else:
            self.fail("Cannot find group state")


    # FIXME: this needs to be updated
    def test_group_states(self) -> None:
        states = list(self.dt.group_states())
        self.assertEqual(len(states),  9)
        self.assertEqual(states[0].slug, "abandon")
        self.assertEqual(states[1].slug, "active")
        self.assertEqual(states[2].slug, "bof")
        self.assertEqual(states[3].slug, "bof-conc")
        self.assertEqual(states[4].slug, "conclude")
        self.assertEqual(states[5].slug, "dormant")
        self.assertEqual(states[6].slug, "proposed")
        self.assertEqual(states[7].slug, "replaced")
        self.assertEqual(states[8].slug, "unknown")


    def test_group_type_name(self) -> None:
        group_type_name = self.dt.group_type_name(GroupTypeNameURI("/api/v1/name/grouptypename/adhoc/"))
        if group_type_name is not None:
            self.assertEqual(group_type_name.desc,         "Ad Hoc schedulable Group Type, for instance HotRfc")
            self.assertEqual(group_type_name.name,         "Ad Hoc")
            self.assertEqual(group_type_name.order,        0)
            self.assertEqual(group_type_name.resource_uri, GroupTypeNameURI("/api/v1/name/grouptypename/adhoc/"))
            self.assertEqual(group_type_name.slug,         "adhoc")
            self.assertEqual(group_type_name.used,         True)
            self.assertEqual(group_type_name.verbose_name, "Ad Hoc Group Type")


    def test_group_type_name_from_slug(self) -> None:
        group_type_name = self.dt.group_type_name_from_slug("adhoc")
        if group_type_name is not None:
            self.assertEqual(group_type_name.desc,         "Ad Hoc schedulable Group Type, for instance HotRfc")
            self.assertEqual(group_type_name.name,         "Ad Hoc")
            self.assertEqual(group_type_name.order,        0)
            self.assertEqual(group_type_name.resource_uri, GroupTypeNameURI("/api/v1/name/grouptypename/adhoc/"))
            self.assertEqual(group_type_name.slug,         "adhoc")
            self.assertEqual(group_type_name.used,         True)
            self.assertEqual(group_type_name.verbose_name, "Ad Hoc Group Type")


    def test_group_type_names(self) -> None:
        group_type_names = list(self.dt.group_type_names())
        self.assertEqual(len(group_type_names), 21)
        self.assertEqual(group_type_names[0].slug,  "adhoc")
        self.assertEqual(group_type_names[1].slug,  "admin")
        self.assertEqual(group_type_names[2].slug,  "ag")
        self.assertEqual(group_type_names[3].slug,  "area")
        self.assertEqual(group_type_names[4].slug,  "dir")
        self.assertEqual(group_type_names[5].slug,  "review")
        self.assertEqual(group_type_names[6].slug,  "iab")
        self.assertEqual(group_type_names[7].slug,  "iana")
        self.assertEqual(group_type_names[8].slug,  "iesg")
        self.assertEqual(group_type_names[9].slug,  "ietf")
        self.assertEqual(group_type_names[10].slug, "individ")
        self.assertEqual(group_type_names[11].slug, "irtf")
        self.assertEqual(group_type_names[12].slug, "ise")
        self.assertEqual(group_type_names[13].slug, "isoc")
        self.assertEqual(group_type_names[14].slug, "nomcom")
        self.assertEqual(group_type_names[15].slug, "program")
        self.assertEqual(group_type_names[16].slug, "rfcedtyp")
        self.assertEqual(group_type_names[17].slug, "rg")
        self.assertEqual(group_type_names[18].slug, "sdo")
        self.assertEqual(group_type_names[19].slug, "team")
        self.assertEqual(group_type_names[20].slug, "wg")


    # -----------------------------------------------------------------------------------------------------------------------------
    # Tests relating to meetings:

    def test_meeting_schedule(self) -> None:
        schedule = self.dt.meeting_schedule(ScheduleURI("/api/v1/meeting/schedule/209/"))
        if schedule is not None:
            self.assertEqual(schedule.id,           209)
            self.assertEqual(schedule.resource_uri, ScheduleURI("/api/v1/meeting/schedule/209/"))
            self.assertEqual(schedule.meeting,      MeetingURI("/api/v1/meeting/meeting/365/"))
            self.assertEqual(schedule.owner,        PersonURI("/api/v1/person/person/109129/"))
            self.assertEqual(schedule.name,         "prelim-fix")
            self.assertEqual(schedule.visible,      True)
            self.assertEqual(schedule.public,       True)
            self.assertEqual(schedule.badness,      None)
        else:
            self.fail("cannot find meeting schedule")


    def test_meeting_session_assignment(self) -> None:
        assignment = self.dt.meeting_session_assignment(SessionAssignmentURI("/api/v1/meeting/schedtimesessassignment/61212/"))
        if assignment is not None:
            self.assertEqual(assignment.id,           61212)
            self.assertEqual(assignment.modified,     datetime.fromisoformat("2017-10-17T12:14:33"))
            self.assertEqual(assignment.extendedfrom, None)
            self.assertEqual(assignment.timeslot,     TimeslotURI("/api/v1/meeting/timeslot/9132/"))
            self.assertEqual(assignment.session,      SessionURI("/api/v1/meeting/session/25907/"))
            self.assertEqual(assignment.agenda,       ScheduleURI("/api/v1/meeting/schedule/787/"))
            self.assertEqual(assignment.schedule,     ScheduleURI("/api/v1/meeting/schedule/787/"))
            self.assertEqual(assignment.pinned,       False)
            self.assertEqual(assignment.resource_uri, SessionAssignmentURI("/api/v1/meeting/schedtimesessassignment/61212/"))
            self.assertEqual(assignment.badness,      0)
            self.assertEqual(assignment.notes, "")
        else:
            self.fail("cannot find meeting session assignment")


    def test_meeting_session_assignments(self) -> None:
        meeting  = self.dt.meeting(MeetingURI("/api/v1/meeting/meeting/365/")) # IETF 90 in Toronto
        if meeting is not None:
            schedule = self.dt.meeting_schedule(meeting.schedule)
            if schedule is not None:
                assignments = list(self.dt.meeting_session_assignments(schedule))
                self.assertEqual(len(assignments), 161)
            else:
                self.fail("Cannot find schedule")
        else:
            self.fail("Cannot find meeting")


    def test_meeting(self) -> None:
        meeting = self.dt.meeting(MeetingURI("/api/v1/meeting/meeting/365/"))
        if meeting is not None:
            self.assertEqual(meeting.id,                               365)
            self.assertEqual(meeting.resource_uri,                     MeetingURI("/api/v1/meeting/meeting/365/"))
            self.assertEqual(meeting.type,                             MeetingTypeURI("/api/v1/name/meetingtypename/ietf/"))
            self.assertEqual(meeting.city,                             "Toronto")
            self.assertEqual(meeting.country,                          "CA")
            self.assertEqual(meeting.venue_name,                       "Fairmont Royal York Hotel")
            self.assertEqual(meeting.venue_addr,                       "100 Front Street W\r\nToronto, Ontario, Canada M5J 1E3")
            self.assertEqual(meeting.date,                             "2014-07-20")
            self.assertEqual(meeting.days,                             6)
            self.assertEqual(meeting.time_zone,                        "America/Toronto")
            self.assertEqual(meeting.idsubmit_cutoff_day_offset_00,    20)
            self.assertEqual(meeting.idsubmit_cutoff_day_offset_01,    13)
            self.assertEqual(meeting.idsubmit_cutoff_warning_days,     "21 days, 0:00:00")
            self.assertEqual(meeting.idsubmit_cutoff_time_utc,         "23:59:59")
            self.assertEqual(meeting.submission_cutoff_day_offset,     26)
            self.assertEqual(meeting.submission_correction_day_offset, 50)
            self.assertEqual(meeting.submission_start_day_offset,      90)
            self.assertEqual(meeting.attendees,                        1237)
            self.assertEqual(meeting.session_request_lock_message,     "")
            self.assertEqual(meeting.reg_area,                         "Ballroom Foyer ")
            self.assertEqual(meeting.break_area,                       "Convention and Main Mezzanine Level Foyers")
            self.assertEqual(meeting.agenda_info_note,                 "")
            self.assertEqual(meeting.agenda_warning_note,              "")
            self.assertEqual(meeting.show_important_dates,             True)
            self.assertEqual(meeting.updated,                          datetime.fromisoformat("2016-12-22T09:57:15-08:00"))
            self.assertEqual(meeting.agenda,                           ScheduleURI("/api/v1/meeting/schedule/209/"))
            self.assertEqual(meeting.schedule,                         ScheduleURI("/api/v1/meeting/schedule/209/"))
            self.assertEqual(meeting.number,                           "90")
            self.assertEqual(meeting.proceedings_final,                False)
            self.assertEqual(meeting.acknowledgements,                 "")
        else:
            self.fail("Cannot find meeting")


    def test_meetings(self) -> None:
        meeting_type = self.dt.meeting_type_from_slug("ietf")
        meetings = list(self.dt.meetings(start_date="2019-01-01", end_date="2019-12-31", meeting_type=meeting_type))
        self.assertEqual(len(meetings),  3)
        self.assertEqual(meetings[0].city, "Singapore")
        self.assertEqual(meetings[1].city, "Montreal")
        self.assertEqual(meetings[2].city, "Prague")


    def test_meeting_type(self) -> None:
        meeting_type = self.dt.meeting_type(MeetingTypeURI("/api/v1/name/meetingtypename/ietf/"))
        if meeting_type is not None:
            self.assertEqual(meeting_type.resource_uri, MeetingTypeURI("/api/v1/name/meetingtypename/ietf/"))
            self.assertEqual(meeting_type.name,         "IETF")
            self.assertEqual(meeting_type.order,        0)
            self.assertEqual(meeting_type.slug,         "ietf")
            self.assertEqual(meeting_type.desc,         "")
            self.assertEqual(meeting_type.used,         True)
        else:
            self.fail("Cannot find meeting_type")


    def test_meeting_type_from_slug(self) -> None:
        meeting_type = self.dt.meeting_type_from_slug("ietf")
        if meeting_type is not None:
            self.assertEqual(meeting_type.resource_uri, MeetingTypeURI("/api/v1/name/meetingtypename/ietf/"))
            self.assertEqual(meeting_type.name,         "IETF")
            self.assertEqual(meeting_type.order,        0)
            self.assertEqual(meeting_type.slug,         "ietf")
            self.assertEqual(meeting_type.desc,         "")
            self.assertEqual(meeting_type.used,         True)
        else:
            self.fail("Cannot find meeting_type")


    def test_meeting_types(self) -> None:
        types = list(self.dt.meeting_types())
        self.assertEqual(len(types),  2)
        self.assertEqual(types[0].slug, "ietf")
        self.assertEqual(types[1].slug, "interim")


    @patch.object(ietfdata.datatracker, 'datetime', Mock(wraps=datetime))
    def test_meeting_status_future(self) -> None:
        meeting = self.dt.meeting(MeetingURI("/api/v1/meeting/meeting/365/"))
        if meeting is not None:
            ietfdata.datatracker.datetime.now.return_value = datetime(2014, 1, 1) # type: ignore
            self.assertEqual(meeting.status(), MeetingStatus.FUTURE)
        else:
            self.fail("Cannot find meeting")


    @patch.object(ietfdata.datatracker, 'datetime', Mock(wraps=datetime))
    def test_meeting_status_completed(self) -> None:
        meeting = self.dt.meeting(MeetingURI("/api/v1/meeting/meeting/365/"))
        if meeting is not None:
            ietfdata.datatracker.datetime.now.return_value = datetime(2014, 12, 1) # type: ignore
            self.assertEqual(meeting.status(), MeetingStatus.COMPLETED)
        else:
            self.fail("Cannot find meeting")


    @patch.object(ietfdata.datatracker, 'datetime', Mock(wraps=datetime))
    def test_meeting_status_ongoing(self) -> None:
        meeting = self.dt.meeting(MeetingURI("/api/v1/meeting/meeting/365/"))
        if meeting is not None:
            ietfdata.datatracker.datetime.now.return_value = datetime(2014, 7, 20) # type: ignore
            self.assertEqual(meeting.status(), MeetingStatus.ONGOING)
        else:
            self.fail("Cannot find meeting")


    # -----------------------------------------------------------------------------------------------------------------------------
    # Tests relating to related documents:

    def test_related_documents_all(self) -> None:
        source = self.dt.document(DocumentURI("/api/v1/doc/document/draft-rfced-info-snpp-v3/"))
        target = list(self.dt.document_aliases(name="draft-gwinn-paging-protocol-v3"))[0]
        rel    = self.dt.relationship_type_from_slug("replaces")
        rdocs  = list(self.dt.related_documents(source=source, target=target, relationship_type=rel))
        self.assertEqual(len(rdocs), 1)
        self.assertEqual(rdocs[0].id, 3)
        self.assertEqual(rdocs[0].relationship, RelationshipTypeURI("/api/v1/name/docrelationshipname/replaces/"))
        self.assertEqual(rdocs[0].resource_uri, RelatedDocumentURI("/api/v1/doc/relateddocument/3/"))
        self.assertEqual(rdocs[0].source,       DocumentURI("/api/v1/doc/document/draft-rfced-info-snpp-v3/"))
        self.assertEqual(rdocs[0].target,       DocumentAliasURI("/api/v1/doc/docalias/draft-gwinn-paging-protocol-v3/"))


    def test_related_documents_source_target(self) -> None:
        source = self.dt.document(DocumentURI("/api/v1/doc/document/draft-rfced-info-snpp-v3/"))
        target = list(self.dt.document_aliases(name="draft-gwinn-paging-protocol-v3"))[0]
        rdocs  = list(self.dt.related_documents(source=source, target=target))
        self.assertEqual(len(rdocs), 1)
        self.assertEqual(rdocs[0].id, 3)
        self.assertEqual(rdocs[0].relationship, RelationshipTypeURI("/api/v1/name/docrelationshipname/replaces/"))
        self.assertEqual(rdocs[0].resource_uri, RelatedDocumentURI("/api/v1/doc/relateddocument/3/"))
        self.assertEqual(rdocs[0].source,       DocumentURI("/api/v1/doc/document/draft-rfced-info-snpp-v3/"))
        self.assertEqual(rdocs[0].target,       DocumentAliasURI("/api/v1/doc/docalias/draft-gwinn-paging-protocol-v3/"))


    def test_related_documents_source_relationship(self) -> None:
        source = self.dt.document(DocumentURI("/api/v1/doc/document/draft-rfced-info-snpp-v3/"))
        rel    = self.dt.relationship_type_from_slug("replaces")
        rdocs  = list(self.dt.related_documents(source=source, relationship_type=rel))
        self.assertEqual(len(rdocs), 1)
        self.assertEqual(rdocs[0].id, 3)
        self.assertEqual(rdocs[0].relationship, RelationshipTypeURI("/api/v1/name/docrelationshipname/replaces/"))
        self.assertEqual(rdocs[0].resource_uri, RelatedDocumentURI("/api/v1/doc/relateddocument/3/"))
        self.assertEqual(rdocs[0].source,       DocumentURI("/api/v1/doc/document/draft-rfced-info-snpp-v3/"))
        self.assertEqual(rdocs[0].target,       DocumentAliasURI("/api/v1/doc/docalias/draft-gwinn-paging-protocol-v3/"))


    def test_related_documents_target_relationship(self) -> None:
        target = list(self.dt.document_aliases(name="draft-gwinn-paging-protocol-v3"))[0]
        rel    = self.dt.relationship_type_from_slug("replaces")
        rdocs  = list(self.dt.related_documents(target=target, relationship_type=rel))
        self.assertEqual(len(rdocs), 1)
        self.assertEqual(rdocs[0].id, 3)
        self.assertEqual(rdocs[0].relationship, RelationshipTypeURI("/api/v1/name/docrelationshipname/replaces/"))
        self.assertEqual(rdocs[0].resource_uri, RelatedDocumentURI("/api/v1/doc/relateddocument/3/"))
        self.assertEqual(rdocs[0].source,       DocumentURI("/api/v1/doc/document/draft-rfced-info-snpp-v3/"))
        self.assertEqual(rdocs[0].target,       DocumentAliasURI("/api/v1/doc/docalias/draft-gwinn-paging-protocol-v3/"))


    def test_related_documents_target(self) -> None:
        target = list(self.dt.document_aliases(name="draft-gwinn-paging-protocol-v3"))[0]
        rdocs  = list(self.dt.related_documents(target=target))
        self.assertEqual(len(rdocs), 1)
        self.assertEqual(rdocs[0].id, 3)
        self.assertEqual(rdocs[0].relationship, RelationshipTypeURI("/api/v1/name/docrelationshipname/replaces/"))
        self.assertEqual(rdocs[0].resource_uri, RelatedDocumentURI("/api/v1/doc/relateddocument/3/"))
        self.assertEqual(rdocs[0].source,       DocumentURI("/api/v1/doc/document/draft-rfced-info-snpp-v3/"))
        self.assertEqual(rdocs[0].target,       DocumentAliasURI("/api/v1/doc/docalias/draft-gwinn-paging-protocol-v3/"))


    def test_related_documents_source(self) -> None:
        source = self.dt.document(DocumentURI("/api/v1/doc/document/draft-rfced-info-snpp-v3/"))
        rdocs  = list(self.dt.related_documents(source=source))
        self.assertEqual(len(rdocs), 6)
        self.assertEqual(rdocs[0].id, 3)
        self.assertEqual(rdocs[0].relationship, RelationshipTypeURI("/api/v1/name/docrelationshipname/replaces/"))
        self.assertEqual(rdocs[0].resource_uri, RelatedDocumentURI("/api/v1/doc/relateddocument/3/"))
        self.assertEqual(rdocs[0].source,       DocumentURI("/api/v1/doc/document/draft-rfced-info-snpp-v3/"))
        self.assertEqual(rdocs[0].target,       DocumentAliasURI("/api/v1/doc/docalias/draft-gwinn-paging-protocol-v3/"))
        self.assertEqual(rdocs[1].id, 2059)
        self.assertEqual(rdocs[1].relationship, RelationshipTypeURI("/api/v1/name/docrelationshipname/obs/"))
        self.assertEqual(rdocs[1].resource_uri, RelatedDocumentURI("/api/v1/doc/relateddocument/2059/"))
        self.assertEqual(rdocs[1].source,       DocumentURI("/api/v1/doc/document/draft-rfced-info-snpp-v3/"))
        self.assertEqual(rdocs[1].target,       DocumentAliasURI("/api/v1/doc/docalias/rfc1645/"))
        self.assertEqual(rdocs[2].id, 10230)
        self.assertEqual(rdocs[2].relationship, RelationshipTypeURI("/api/v1/name/docrelationshipname/refold/"))
        self.assertEqual(rdocs[2].resource_uri, RelatedDocumentURI("/api/v1/doc/relateddocument/10230/"))
        self.assertEqual(rdocs[2].source,       DocumentURI("/api/v1/doc/document/draft-rfced-info-snpp-v3/"))
        self.assertEqual(rdocs[2].target,       DocumentAliasURI("/api/v1/doc/docalias/rfc1425/"))
        self.assertEqual(rdocs[3].id, 10231)
        self.assertEqual(rdocs[3].relationship, RelationshipTypeURI("/api/v1/name/docrelationshipname/refold/"))
        self.assertEqual(rdocs[3].resource_uri, RelatedDocumentURI("/api/v1/doc/relateddocument/10231/"))
        self.assertEqual(rdocs[3].source,       DocumentURI("/api/v1/doc/document/draft-rfced-info-snpp-v3/"))
        self.assertEqual(rdocs[3].target,       DocumentAliasURI("/api/v1/doc/docalias/rfc1521/"))
        self.assertEqual(rdocs[4].id, 10233)
        self.assertEqual(rdocs[4].relationship, RelationshipTypeURI("/api/v1/name/docrelationshipname/refold/"))
        self.assertEqual(rdocs[4].resource_uri, RelatedDocumentURI("/api/v1/doc/relateddocument/10233/"))
        self.assertEqual(rdocs[4].source,       DocumentURI("/api/v1/doc/document/draft-rfced-info-snpp-v3/"))
        self.assertEqual(rdocs[4].target,       DocumentAliasURI("/api/v1/doc/docalias/std10/"))
        self.assertEqual(rdocs[5].id, 10234)
        self.assertEqual(rdocs[5].relationship, RelationshipTypeURI("/api/v1/name/docrelationshipname/refold/"))
        self.assertEqual(rdocs[5].resource_uri, RelatedDocumentURI("/api/v1/doc/relateddocument/10234/"))
        self.assertEqual(rdocs[5].source,       DocumentURI("/api/v1/doc/document/draft-rfced-info-snpp-v3/"))
        self.assertEqual(rdocs[5].target,       DocumentAliasURI("/api/v1/doc/docalias/rfc1486/"))


    def test_related_documents_relationship(self) -> None:
        rel    = self.dt.relationship_type_from_slug("replaces")
        rdocs  = self.dt.related_documents(relationship_type=rel)
        self.assertIsNot(rdocs, None)


    def test_relationship_types(self) -> None:
        types = list(self.dt.relationship_types())
        self.assertEqual(len(types), 16)
        self.assertEqual(types[0].slug,  "downref-approval")
        self.assertEqual(types[1].slug,  "conflrev")
        self.assertEqual(types[2].slug,  "refinfo")
        self.assertEqual(types[3].slug,  "tobcp")
        self.assertEqual(types[4].slug,  "toexp")
        self.assertEqual(types[5].slug,  "tohist")
        self.assertEqual(types[6].slug,  "toinf")
        self.assertEqual(types[7].slug,  "tois")
        self.assertEqual(types[8].slug,  "tops")
        self.assertEqual(types[9].slug,  "refnorm")
        self.assertEqual(types[10].slug, "obs")
        self.assertEqual(types[11].slug, "possibly-replaces")
        self.assertEqual(types[12].slug, "refold")
        self.assertEqual(types[13].slug, "replaces")
        self.assertEqual(types[14].slug, "updates")
        self.assertEqual(types[15].slug, "refunk")

    # -----------------------------------------------------------------------------------------------------------------------------
    # Tests relating to reviews:

    def test_review_assignment_state(self) -> None:
        rev_assign_state = self.dt.review_assignment_state(ReviewAssignmentStateURI("/api/v1/name/reviewassignmentstatename/accepted/"))
        if rev_assign_state is not None:
            self.assertEqual(rev_assign_state.resource_uri, ReviewAssignmentStateURI("/api/v1/name/reviewassignmentstatename/accepted/"))
            self.assertEqual(rev_assign_state.name,         "Accepted")
            self.assertEqual(rev_assign_state.used,         True)
            self.assertEqual(rev_assign_state.slug,         "accepted")
            self.assertEqual(rev_assign_state.desc,         "The reviewer has accepted the assignment")
            self.assertEqual(rev_assign_state.order,        0)
        else:
            self.fail("Cannot find review assignment state")


    def test_review_assignment_state_from_slug(self) -> None:
        rev_assign_state = self.dt.review_assignment_state_from_slug("accepted")
        if rev_assign_state is not None:
            self.assertEqual(rev_assign_state.resource_uri, ReviewAssignmentStateURI("/api/v1/name/reviewassignmentstatename/accepted/"))
            self.assertEqual(rev_assign_state.name,         "Accepted")
            self.assertEqual(rev_assign_state.used,         True)
            self.assertEqual(rev_assign_state.slug,         "accepted")
            self.assertEqual(rev_assign_state.desc,         "The reviewer has accepted the assignment")
            self.assertEqual(rev_assign_state.order,        0)
        else:
            self.fail("Cannot find review assignment state")


    def test_review_assignment_states(self) -> None:
        states = list(self.dt.review_assignment_states())
        self.assertEqual(len(states), 9)
        self.assertEqual(states[0].slug, "accepted")
        self.assertEqual(states[1].slug, "assigned")
        self.assertEqual(states[2].slug, "completed")
        self.assertEqual(states[3].slug, "no-response")
        self.assertEqual(states[4].slug, "overtaken")
        self.assertEqual(states[5].slug, "part-completed")
        self.assertEqual(states[6].slug, "rejected")
        self.assertEqual(states[7].slug, "unknown")
        self.assertEqual(states[8].slug, "withdrawn")


    def test_review_result_type(self) -> None:
        review_result_type = self.dt.review_result_type(ReviewResultTypeURI("/api/v1/name/reviewresultname/serious-issues/"))
        if review_result_type is not None:
            self.assertEqual(review_result_type.resource_uri, ReviewResultTypeURI("/api/v1/name/reviewresultname/serious-issues/"))
            self.assertEqual(review_result_type.name,         "Serious Issues")
            self.assertEqual(review_result_type.used,         True)
            self.assertEqual(review_result_type.slug,         "serious-issues")
            self.assertEqual(review_result_type.desc,         "")
            self.assertEqual(review_result_type.order,        1)
        else:
            self.fail("Cannot find review result type")


    def test_review_result_type_from_slug(self) -> None:
        review_result_type = self.dt.review_result_type_from_slug("serious-issues")
        if review_result_type is not None:
            self.assertEqual(review_result_type.resource_uri, ReviewResultTypeURI("/api/v1/name/reviewresultname/serious-issues/"))
            self.assertEqual(review_result_type.name,         "Serious Issues")
            self.assertEqual(review_result_type.used,         True)
            self.assertEqual(review_result_type.slug,         "serious-issues")
            self.assertEqual(review_result_type.desc,         "")
            self.assertEqual(review_result_type.order,        1)
        else:
            self.fail("Cannot find review result type")


    def test_review_result_types(self) -> None:
        types = list(self.dt.review_result_types())
        self.assertEqual(len(types), 9)
        self.assertEqual(types[0].slug, "serious-issues")
        self.assertEqual(types[1].slug, "issues")
        self.assertEqual(types[2].slug, "nits")
        self.assertEqual(types[3].slug, "not-ready")
        self.assertEqual(types[4].slug, "right-track")
        self.assertEqual(types[5].slug, "almost-ready")
        self.assertEqual(types[6].slug, "ready-issues")
        self.assertEqual(types[7].slug, "ready-nits")
        self.assertEqual(types[8].slug, "ready")


    def test_review_type(self) -> None:
        review_type = self.dt.review_type(ReviewTypeURI("/api/v1/name/reviewtypename/early/"))
        if review_type is not None:
            self.assertEqual(review_type.resource_uri, ReviewTypeURI("/api/v1/name/reviewtypename/early/"))
            self.assertEqual(review_type.name,         "Early")
            self.assertEqual(review_type.used,         True)
            self.assertEqual(review_type.slug,         "early")
            self.assertEqual(review_type.desc,         "")
            self.assertEqual(review_type.order,        1)
        else:
            self.fail("Cannot find review type")


    def test_review_type_from_slug(self) -> None:
        review_type = self.dt.review_type_from_slug("early")
        if review_type is not None:
            self.assertEqual(review_type.resource_uri, ReviewTypeURI("/api/v1/name/reviewtypename/early/"))
            self.assertEqual(review_type.name,         "Early")
            self.assertEqual(review_type.used,         True)
            self.assertEqual(review_type.slug,         "early")
            self.assertEqual(review_type.desc,         "")
            self.assertEqual(review_type.order,        1)
        else:
            self.fail("Cannot find review type")


    def test_review_types(self) -> None:
        types = list(self.dt.review_types())
        self.assertEqual(len(types), 3)
        self.assertEqual(types[0].slug, "early")
        self.assertEqual(types[1].slug, "lc")
        self.assertEqual(types[2].slug, "telechat")


    def test_review_request_state(self) -> None:
        review_request_state = self.dt.review_request_state(ReviewRequestStateURI("/api/v1/name/reviewrequeststatename/assigned/"))
        if review_request_state is not None:
            self.assertEqual(review_request_state.resource_uri, ReviewRequestStateURI("/api/v1/name/reviewrequeststatename/assigned/"))
            self.assertEqual(review_request_state.name,         "Assigned")
            self.assertEqual(review_request_state.used,         True)
            self.assertEqual(review_request_state.slug,         "assigned")
            self.assertEqual(review_request_state.desc,         "The ReviewRequest has been assigned to at least one reviewer")
            self.assertEqual(review_request_state.order,        0)
        else:
            self.fail("Cannot find review request state")


    def test_review_request_state_from_slug(self) -> None:
        review_request_state = self.dt.review_request_state_from_slug("assigned")
        if review_request_state is not None:
            self.assertEqual(review_request_state.resource_uri, ReviewRequestStateURI("/api/v1/name/reviewrequeststatename/assigned/"))
            self.assertEqual(review_request_state.name,         "Assigned")
            self.assertEqual(review_request_state.used,         True)
            self.assertEqual(review_request_state.slug,         "assigned")
            self.assertEqual(review_request_state.desc,         "The ReviewRequest has been assigned to at least one reviewer")
            self.assertEqual(review_request_state.order,        0)
        else:
            self.fail("Cannot find review request state")


    def test_review_request_states(self) -> None:
        states = list(self.dt.review_request_states())
        self.assertEqual(len(states), 12)
        self.assertEqual(states[ 0].slug, "assigned")
        self.assertEqual(states[ 1].slug, "requested")
        self.assertEqual(states[ 2].slug, "accepted")
        self.assertEqual(states[ 3].slug, "rejected")
        self.assertEqual(states[ 4].slug, "withdrawn")
        self.assertEqual(states[ 5].slug, "overtaken")
        self.assertEqual(states[ 6].slug, "no-response")
        self.assertEqual(states[ 7].slug, "no-review-version")
        self.assertEqual(states[ 8].slug, "no-review-document")
        self.assertEqual(states[ 9].slug, "part-completed")
        self.assertEqual(states[10].slug, "completed")
        self.assertEqual(states[11].slug, "unknown")


    def test_review_request(self) -> None:
        review_request = self.dt.review_request(ReviewRequestURI("/api/v1/review/reviewrequest/12006/"))
        if review_request is not None:
            self.assertEqual(review_request.comment,       "")
            self.assertEqual(review_request.deadline,      "2019-05-30")
            self.assertEqual(review_request.doc,           DocumentURI("/api/v1/doc/document/draft-ietf-pce-inter-area-as-applicability/"))
            self.assertEqual(review_request.id,            12006)
            self.assertEqual(review_request.requested_by,  PersonURI("/api/v1/person/person/1/"))
            self.assertEqual(review_request.requested_rev, "")
            self.assertEqual(review_request.resource_uri,  ReviewRequestURI("/api/v1/review/reviewrequest/12006/"))
            self.assertEqual(review_request.state,         ReviewRequestStateURI("/api/v1/name/reviewrequeststatename/assigned/"))
            self.assertEqual(review_request.team,          GroupURI("/api/v1/group/group/1976/"))
            self.assertEqual(review_request.time,          datetime.fromisoformat("2019-05-16T13:57:00"))
            self.assertEqual(review_request.type,          ReviewTypeURI("/api/v1/name/reviewtypename/lc/"))
        else:
            self.fail("Cannot find review request")


    def test_review_requests(self) -> None:
        review_requests = self.dt.review_requests()
        self.assertIsNot(review_requests, None)


    def test_review_requests_doc(self) -> None:
        review_requests = list(self.dt.review_requests(doc=self.dt.document(DocumentURI("/api/v1/doc/document/draft-davis-t-langtag-ext/"))))
        self.assertEqual(len(review_requests), 2)
        self.assertEqual(review_requests[0].id, 1)
        self.assertEqual(review_requests[1].id, 4457)


    def test_review_requests_requested_by(self) -> None:
        review_requests = self.dt.review_requests(requested_by=self.dt.person(PersonURI("/api/v1/person/person/1/")))
        self.assertIsNot(review_requests, None)


    def test_review_requests_state(self) -> None:
        review_requests = self.dt.review_requests(state=self.dt.review_request_state(ReviewRequestStateURI("/api/v1/name/reviewrequeststatename/assigned/")))
        self.assertIsNot(review_requests, None)


    def test_review_requests_team(self) -> None:
        review_requests = self.dt.review_requests(team=self.dt.group(GroupURI("/api/v1/group/group/1261/")))
        self.assertIsNot(review_requests, None)


    def test_review_requests_type(self) -> None:
        review_requests = self.dt.review_requests(type=self.dt.review_type(ReviewTypeURI("/api/v1/name/reviewtypename/telechat/")))
        self.assertIsNot(review_requests, None)


    def test_review_assignment(self) -> None:
        review_assignment = self.dt.review_assignment(ReviewAssignmentURI("/api/v1/review/reviewassignment/10000/"))
        if review_assignment is not None:
            self.assertEqual(review_assignment.assigned_on,    datetime.fromisoformat("2011-01-18T21:58:05"))
            self.assertEqual(review_assignment.completed_on,   datetime.fromisoformat("2011-02-26T11:33:30"))
            self.assertEqual(review_assignment.id,             10000)
            self.assertEqual(review_assignment.mailarch_url,   "http://www.ietf.org/mail-archive/web/secdir/current/msg02466.html")
            self.assertEqual(review_assignment.resource_uri,   ReviewAssignmentURI("/api/v1/review/reviewassignment/10000/"))
            self.assertEqual(review_assignment.result,         None)
            self.assertEqual(review_assignment.review,         DocumentURI("/api/v1/doc/document/review-holsten-about-uri-scheme-secdir-lc-laganier-2011-02-26/"))
            self.assertEqual(review_assignment.review_request, ReviewRequestURI("/api/v1/review/reviewrequest/4229/"))
            self.assertEqual(review_assignment.reviewed_rev,   "")
            self.assertEqual(review_assignment.reviewer,       EmailURI("/api/v1/person/email/julien.ietf@gmail.com/"))
            self.assertEqual(review_assignment.state,          ReviewAssignmentStateURI("/api/v1/name/reviewassignmentstatename/completed/"))
        else:
            self.fail("Cannot find review assignment")


    def test_review_assignments(self) -> None:
        review_assignments = self.dt.review_assignments()
        self.assertIsNot(review_assignments, None)


    def test_review_assignments_result(self) -> None:
        review_assignments = self.dt.review_assignments(result=self.dt.review_result_type(ReviewResultTypeURI("/api/v1/name/reviewresultname/nits/")))
        self.assertIsNot(review_assignments, None)


    def test_review_assignments_review_request(self) -> None:
        review_assignments = list(self.dt.review_assignments(review_request=self.dt.review_request(ReviewRequestURI("/api/v1/review/reviewrequest/8354/"))))
        self.assertEqual(len(review_assignments),  1)
        self.assertEqual(review_assignments[0].id, 1458)


    def test_review_assignments_reviewer(self) -> None:
        review_assignments = self.dt.review_assignments(reviewer=self.dt.email(EmailURI("/api/v1/person/email/csp@csperkins.org/")))
        self.assertIsNot(review_assignments, None)


    def test_review_assignments_state(self) -> None:
        review_assignments = self.dt.review_assignments(state=self.dt.review_assignment_state(ReviewAssignmentStateURI("/api/v1/name/reviewassignmentstatename/completed/")))
        self.assertIsNot(review_assignments, None)


    def test_review_wish(self) -> None:
        review_wish = self.dt.review_wish(ReviewWishURI("/api/v1/review/reviewwish/7/"))
        if review_wish is not None:
            self.assertEqual(review_wish.doc,          DocumentURI("/api/v1/doc/document/draft-ietf-perc-double/"))
            self.assertEqual(review_wish.id,           7)
            self.assertEqual(review_wish.person,       PersonURI("/api/v1/person/person/5376/"))
            self.assertEqual(review_wish.resource_uri, ReviewWishURI("/api/v1/review/reviewwish/7/"))
            self.assertEqual(review_wish.team,         GroupURI("/api/v1/group/group/1972/"))
            self.assertEqual(review_wish.time,         datetime.fromisoformat("2018-05-10T08:41:39"))
        else:
            self.fail("Cannot find review wish")


    def test_review_wishes(self) -> None:
        review_wishes = self.dt.review_wishes()
        self.assertIsNot(review_wishes, None)


    def test_review_wishes_doc(self) -> None:
        review_wishes = list(self.dt.review_wishes(doc=self.dt.document(DocumentURI("/api/v1/doc/document/draft-ietf-perc-double/"))))
        self.assertEqual(len(review_wishes),  1)
        self.assertEqual(review_wishes[0].id, 7)


    def test_review_wishes_person(self) -> None:
        review_wishes = list(self.dt.review_wishes(person=self.dt.person(PersonURI("/api/v1/person/person/5376/"))))
        self.assertEqual(len(review_wishes),  1)
        self.assertEqual(review_wishes[0].id, 7)


    def test_review_wishes_team(self) -> None:
        review_wishes = list(self.dt.review_wishes(team=self.dt.group(GroupURI("/api/v1/group/group/1972/"))))
        self.assertEqual(len(review_wishes),  2)
        self.assertEqual(review_wishes[0].id, 7)
        self.assertEqual(review_wishes[1].id, 24)


<<<<<<< HEAD
    def test_reviewer_settings(self) -> None:
        reviewer_settings = self.dt.reviewer_settings(ReviewerSettingsURI("/api/v1/review/reviewersettings/1/"))
        if reviewer_settings is not None:
            self.assertEqual(reviewer_settings.expertise,                   "")
            self.assertEqual(reviewer_settings.filter_re,                   "^draft-carpenter-.*$")
            self.assertEqual(reviewer_settings.id,                          1)
            self.assertEqual(reviewer_settings.min_interval,                14)
            self.assertEqual(reviewer_settings.person,                      PersonURI("/api/v1/person/person/1958/"))
            self.assertEqual(reviewer_settings.remind_days_before_deadline, 3)
            self.assertEqual(reviewer_settings.remind_days_open_reviews,    None)
            self.assertEqual(reviewer_settings.request_assignment_next,     False)
            self.assertEqual(reviewer_settings.resource_uri,                ReviewerSettingsURI("/api/v1/review/reviewersettings/1/"))
            self.assertEqual(reviewer_settings.skip_next,                   0)
            self.assertEqual(reviewer_settings.team,                        GroupURI("/api/v1/group/group/1972/"))
        else:
            self.fail("Cannot find reviewer settings")


    def test_reviewer_settings_all(self) -> None:
        reviewer_settings = self.dt.reviewer_settings_all()
        self.assertIsNot(reviewer_settings, None)


    def test_reviewer_settings_all_person(self) -> None:
        reviewer_settings = list(self.dt.reviewer_settings_all(person=self.dt.person(PersonURI("/api/v1/person/person/1958/"))))
        self.assertEqual(len(reviewer_settings),  1)
        self.assertEqual(reviewer_settings[0].id, 1)


    def test_reviewer_settings_all_team(self) -> None:
        reviewer_settings = self.dt.reviewer_settings_all(team=self.dt.group(GroupURI("/api/v1/group/group/1972/")))
        self.assertIsNot(reviewer_settings, None)
=======
    def test_historical_unavailable_period(self) -> None:
        historical_unavailable_period = self.dt.historical_unavailable_period(HistoricalUnavailablePeriodURI("/api/v1/review/historicalunavailableperiod/29/"))
        if historical_unavailable_period is not None:
            self.assertEqual(historical_unavailable_period.availability,          "unavailable")
            self.assertEqual(historical_unavailable_period.end_date,              "2020-05-15")
            self.assertEqual(historical_unavailable_period.history_change_reason, "Set end date of unavailability period: Francis Dupont is unavailable in genart 2020-03-16 - 2020-05-15")
            self.assertEqual(historical_unavailable_period.history_date,          datetime.fromisoformat("2020-05-11T03:40:02.891938"))
            self.assertEqual(historical_unavailable_period.history_id,            29)
            self.assertEqual(historical_unavailable_period.history_type,          "~")
            self.assertEqual(historical_unavailable_period.id,                    334)
            self.assertEqual(historical_unavailable_period.person,                PersonURI("/api/v1/person/person/106670/"))
            self.assertEqual(historical_unavailable_period.reason,                "")
            self.assertEqual(historical_unavailable_period.resource_uri,          HistoricalUnavailablePeriodURI("/api/v1/review/historicalunavailableperiod/29/"))
            self.assertEqual(historical_unavailable_period.start_date,            "2020-03-16")
            self.assertEqual(historical_unavailable_period.team,                  GroupURI("/api/v1/group/group/1972/"))
        else:
            self.fail("Cannot find historical unavailable period")


    def test_historical_unavailable_periods(self) -> None:
        historical_unavailable_periods = self.dt.historical_unavailable_periods()
        self.assertIsNot(historical_unavailable_periods, None)


    def test_historical_unavailable_periods_history_type(self) -> None:
        historical_unavailable_periods = self.dt.historical_unavailable_periods(history_type="~")
        self.assertIsNot(historical_unavailable_periods, None)


    def test_historical_unavailable_periods_id(self) -> None:
        historical_unavailable_periods = list(self.dt.historical_unavailable_periods(id=328))
        self.assertEqual(len(historical_unavailable_periods),          1)
        self.assertEqual(historical_unavailable_periods[0].history_id, 14)


    def test_historical_unavailable_periods_person(self) -> None:
        historical_unavailable_periods = self.dt.historical_unavailable_periods(person=self.dt.person(PersonURI("/api/v1/person/person/119822/")))
        self.assertIsNot(historical_unavailable_periods, None)


    def test_historical_unavailable_periods_team(self) -> None:
        historical_unavailable_periods = self.dt.historical_unavailable_periods(team=self.dt.group(GroupURI("/api/v1/group/group/1261/")))
        self.assertIsNot(historical_unavailable_periods, None)

    def test_next_reviewer_in_team(self) -> None:
        next_reviewer_in_team = self.dt.next_reviewer_in_team(NextReviewerInTeamURI("/api/v1/review/nextreviewerinteam/1/"))
        if next_reviewer_in_team is not None:
            self.assertEqual(next_reviewer_in_team.id,            1)
            self.assertEqual(next_reviewer_in_team.next_reviewer, PersonURI("/api/v1/person/person/106670/"))
            self.assertEqual(next_reviewer_in_team.resource_uri,  NextReviewerInTeamURI("/api/v1/review/nextreviewerinteam/1/"))
            self.assertEqual(next_reviewer_in_team.team,          GroupURI("/api/v1/group/group/1972/"))
        else:
            self.fail("Cannot find next reviewer in team")


    def test_next_reviewers_in_teams(self) -> None:
        next_reviewers_in_teams = self.dt.next_reviewers_in_teams()
        self.assertIsNot(next_reviewers_in_teams, None)


    def test_next_reviewers_in_teams_team(self) -> None:
        next_reviewers_in_teams = list(self.dt.next_reviewers_in_teams(team=self.dt.group(GroupURI("/api/v1/group/group/1972/"))))
        self.assertEqual(len(next_reviewers_in_teams),  1)
        self.assertEqual(next_reviewers_in_teams[0].id, 1)

    def test_review_team_settings(self) -> None:
        review_team_settings = self.dt.review_team_settings(ReviewTeamSettingsURI("/api/v1/review/reviewteamsettings/1/"))
        if review_team_settings is not None:
            self.assertEqual(review_team_settings.autosuggest,                      True)
            self.assertEqual(review_team_settings.group,                            GroupURI("/api/v1/group/group/1261/"))
            self.assertEqual(review_team_settings.id,                               1)
            self.assertEqual(len(review_team_settings.notify_ad_when),              3)
            self.assertEqual(review_team_settings.notify_ad_when[0],                ReviewResultTypeURI("/api/v1/name/reviewresultname/serious-issues/"))
            self.assertEqual(review_team_settings.notify_ad_when[1],                ReviewResultTypeURI("/api/v1/name/reviewresultname/issues/"))
            self.assertEqual(review_team_settings.notify_ad_when[2],                ReviewResultTypeURI("/api/v1/name/reviewresultname/not-ready/"))
            self.assertIs(review_team_settings.remind_days_unconfirmed_assignments, None)
            self.assertEqual(review_team_settings.resource_uri,                     ReviewTeamSettingsURI("/api/v1/review/reviewteamsettings/1/"))
            self.assertEqual(len(review_team_settings.review_results),              5)
            self.assertEqual(review_team_settings.review_results[0],                ReviewResultTypeURI("/api/v1/name/reviewresultname/serious-issues/"))
            self.assertEqual(review_team_settings.review_results[1],                ReviewResultTypeURI("/api/v1/name/reviewresultname/issues/"))
            self.assertEqual(review_team_settings.review_results[2],                ReviewResultTypeURI("/api/v1/name/reviewresultname/nits/"))
            self.assertEqual(review_team_settings.review_results[3],                ReviewResultTypeURI("/api/v1/name/reviewresultname/not-ready/"))
            self.assertEqual(review_team_settings.review_results[4],                ReviewResultTypeURI("/api/v1/name/reviewresultname/ready/"))
            self.assertEqual(len(review_team_settings.review_types),                3)
            self.assertEqual(review_team_settings.review_types[0],                  ReviewTypeURI("/api/v1/name/reviewtypename/early/"))
            self.assertEqual(review_team_settings.review_types[1],                  ReviewTypeURI("/api/v1/name/reviewtypename/lc/"))
            self.assertEqual(review_team_settings.review_types[2],                  ReviewTypeURI("/api/v1/name/reviewtypename/telechat/"))
            self.assertEqual(review_team_settings.secr_mail_alias,                  "")
        else:
            self.fail("Cannot find review team settings")


    def test_review_team_settings_all(self) -> None:
        review_team_settings_all = self.dt.review_team_settings_all()
        self.assertIsNot(review_team_settings_all, None)


    def test_review_team_settings_all_group(self) -> None:
        review_team_settings_all = list(self.dt.review_team_settings_all(group=self.dt.group(GroupURI("/api/v1/group/group/1261/"))))
        self.assertEqual(len(review_team_settings_all),  1)
        self.assertEqual(review_team_settings_all[0].id, 1)

>>>>>>> 76d978a1


    # -----------------------------------------------------------------------------------------------------------------------------
    # Tests relating to mailing lists:


    def test_mailing_list(self) -> None:
        ml = self.dt.mailing_list(MailingListURI("/api/v1/mailinglists/list/461/"))
        if ml is not None:
            self.assertEqual(ml.id,           461)
            self.assertEqual(ml.resource_uri, MailingListURI("/api/v1/mailinglists/list/461/"))
            self.assertEqual(ml.name,         "hackathon")
            self.assertEqual(ml.description,  "Discussion regarding past, present, and future IETF hackathons.")
            self.assertEqual(ml.advertised,   True)
        else:
            self.fail("Cannot find mailing list")


    def test_mailing_lists(self) -> None:
        ml = list(self.dt.mailing_lists())
        if ml is not None:
            self.assertNotEqual(len(ml), 0)
        else:
            self.fail("Cannot find mailing lists")


    def test_mailing_list_subscriptions(self) -> None:
        subs = list(self.dt.mailing_list_subscriptions("colin.perkins@glasgow.ac.uk"))
        self.assertEqual(len(subs), 1)
        self.assertEqual(subs[0].id,           66700)
        self.assertEqual(subs[0].resource_uri, MailingListSubscriptionsURI(uri="/api/v1/mailinglists/subscribed/66700/"))
        self.assertEqual(subs[0].email,        "colin.perkins@glasgow.ac.uk")
        self.assertEqual(subs[0].lists[0],     MailingListURI("/api/v1/mailinglists/list/461/"))


if __name__ == '__main__':
    unittest.main()

# =================================================================================================================================
# vim: set tw=0 ai:<|MERGE_RESOLUTION|>--- conflicted
+++ resolved
@@ -2310,7 +2310,6 @@
         self.assertEqual(review_wishes[1].id, 24)
 
 
-<<<<<<< HEAD
     def test_reviewer_settings(self) -> None:
         reviewer_settings = self.dt.reviewer_settings(ReviewerSettingsURI("/api/v1/review/reviewersettings/1/"))
         if reviewer_settings is not None:
@@ -2343,7 +2342,8 @@
     def test_reviewer_settings_all_team(self) -> None:
         reviewer_settings = self.dt.reviewer_settings_all(team=self.dt.group(GroupURI("/api/v1/group/group/1972/")))
         self.assertIsNot(reviewer_settings, None)
-=======
+
+
     def test_historical_unavailable_period(self) -> None:
         historical_unavailable_period = self.dt.historical_unavailable_period(HistoricalUnavailablePeriodURI("/api/v1/review/historicalunavailableperiod/29/"))
         if historical_unavailable_period is not None:
@@ -2446,8 +2446,6 @@
         self.assertEqual(len(review_team_settings_all),  1)
         self.assertEqual(review_team_settings_all[0].id, 1)
 
->>>>>>> 76d978a1
-
 
     # -----------------------------------------------------------------------------------------------------------------------------
     # Tests relating to mailing lists:
