# Copyright (C) 2017-2020 University of Glasgow
#
# Redistribution and use in source and binary forms, with or without
# modification, are permitted provided that the following conditions
# are met:
#
# 1. Redistributions of source code must retain the above copyright notice,
#    this list of conditions and the following disclaimer.
#
# 2. Redistributions in binary form must reproduce the above copyright
#    notice, this list of conditions and the following disclaimer in the
#    documentation and/or other materials provided with the distribution.
#
# THIS SOFTWARE IS PROVIDED BY THE COPYRIGHT HOLDERS AND CONTRIBUTORS "AS IS"
# AND ANY EXPRESS OR IMPLIED WARRANTIES, INCLUDING, BUT NOT LIMITED TO, THE
# IMPLIED WARRANTIES OF MERCHANTABILITY AND FITNESS FOR A PARTICULAR PURPOSE
# ARE DISCLAIMED. IN NO EVENT SHALL THE COPYRIGHT HOLDER OR CONTRIBUTORS BE
# LIABLE FOR ANY DIRECT, INDIRECT, INCIDENTAL, SPECIAL, EXEMPLARY, OR
# CONSEQUENTIAL DAMAGES (INCLUDING, BUT NOT LIMITED TO, PROCUREMENT OF
# SUBSTITUTE GOODS OR SERVICES; LOSS OF USE, DATA, OR PROFITS; OR BUSINESS
# INTERRUPTION) HOWEVER CAUSED AND ON ANY THEORY OF LIABILITY, WHETHER IN
# CONTRACT, STRICT LIABILITY, OR TORT (INCLUDING NEGLIGENCE OR OTHERWISE)
# ARISING IN ANY WAY OUT OF THE USE OF THIS SOFTWARE, EVEN IF ADVISED OF THE
# POSSIBILITY OF SUCH DAMAGE.

# The module contains code to interact with the IETF Datatracker
# (https://datatracker.ietf.org/release/about)
#
# The Datatracker API is at https://datatracker.ietf.org/api/v1 and is
# a REST API implemented using Django Tastypie (http://tastypieapi.org)
#
# It's possible to do time range queries on many of these values, for example:
#   https://datatracker.ietf.org/api/v1/person/person/?time__gt=2018-03-27T14:07:36
#
# See also:
#   https://datatracker.ietf.org/api/
#   https://trac.tools.ietf.org/tools/ietfdb/wiki/DatabaseSchemaDescription
#   https://trac.tools.ietf.org/tools/ietfdb/wiki/DatatrackerDrafts
#   RFC 6174 "Definition of IETF Working Group Document States"
#   RFC 6175 "Requirements to Extend the Datatracker for IETF Working Group Chairs and Authors"
#   RFC 6292 "Requirements for a Working Group Charter Tool"
#   RFC 6293 "Requirements for Internet-Draft Tracking by the IETF Community in the Datatracker"
#   RFC 6322 "Datatracker States and Annotations for the IAB, IRTF, and Independent Submission Streams"
#   RFC 6359 "Datatracker Extensions to Include IANA and RFC Editor Processing Information"
#   RFC 7760 "Statement of Work for Extensions to the IETF Datatracker for Author Statistics"

from datetime    import datetime, timedelta
from enum        import Enum
from typing      import List, Optional, Tuple, Dict, Iterator, Type, TypeVar, Any
from dataclasses import dataclass, field
from pathlib     import Path
from pavlova     import Pavlova
from pavlova.parsers import GenericParser

import ast
import glob
import json
import requests
import re

# =================================================================================================================================
# Classes to represent the JSON-serialised objects returned by the Datatracker API:

# ---------------------------------------------------------------------------------------------------------------------------------
# URI types:

@dataclass(frozen=True)
class URI:
    uri    : str
    params : Dict[str, Any] = field(default_factory=dict)


@dataclass(frozen=True)
class DocumentURI(URI):
    def __post_init__(self) -> None:
        assert self.uri.startswith("/api/v1/doc/document/")


@dataclass(frozen=True)
class GroupURI(URI):
    def __post_init__(self) -> None:
        assert self.uri.startswith("/api/v1/group/group/")


# ---------------------------------------------------------------------------------------------------------------------------------
# Resource type

@dataclass(frozen=True)
class Resource:
    resource_uri : URI

T = TypeVar('T', bound=Resource)


# ---------------------------------------------------------------------------------------------------------------------------------
# Types relating to people:

@dataclass(frozen=True)
class PersonURI(URI):
    def __post_init__(self) -> None:
        assert self.uri.startswith("/api/v1/person/person/") or self.uri.startswith("/api/v1/person/historicalperson/")


@dataclass(frozen=True)
class Person(Resource):
    resource_uri    : PersonURI
    id              : int
    name            : str
    name_from_draft : str
    ascii           : str
    ascii_short     : Optional[str]
    user            : str
    time            : datetime
    photo           : str
    photo_thumb     : str
    biography       : str
    consent         : bool


@dataclass(frozen=True)
class HistoricalPerson(Person):
    history_change_reason : Optional[str]
    history_user          : Optional[str]
    history_id            : int
    history_type          : str
    history_date          : datetime


@dataclass(frozen=True)
class PersonAliasURI(URI):
    def __post_init__(self) -> None:
        assert self.uri.startswith("/api/v1/person/alias/")


@dataclass(frozen=True)
class PersonAlias(Resource):
    id                 : int
    resource_uri       : PersonAliasURI
    person             : PersonURI
    name               : str


@dataclass(frozen=True)
class PersonEventURI(URI):
    def __post_init__(self) -> None:
        assert self.uri.startswith("/api/v1/person/personevent/")


@dataclass(frozen=True)
class PersonEvent(Resource):
    desc            : str
    id              : int
    person          : PersonURI
    resource_uri    : PersonEventURI
    time            : datetime
    type            : str


# ---------------------------------------------------------------------------------------------------------------------------------
# Types relating to email addresses:

@dataclass(frozen=True)
class EmailURI(URI):
    def __post_init__(self) -> None:
        assert self.uri.startswith("/api/v1/person/email/") or self.uri.startswith("/api/v1/person/historicalemail/")


@dataclass(frozen=True)
class Email(Resource):
    resource_uri : EmailURI
    person       : PersonURI
    address      : str # The email address
    time         : datetime
    origin       : str
    primary      : bool
    active       : bool


@dataclass(frozen=True)
class HistoricalEmail(Email):
    history_change_reason : Optional[str]
    history_user          : Optional[str]
    history_id            : int
    history_type          : str
    history_date          : datetime


# ---------------------------------------------------------------------------------------------------------------------------------
# Types relating to documents:

@dataclass(frozen=True)
class DocumentTypeURI(URI):
    def __post_init__(self) -> None:
        assert self.uri.startswith("/api/v1/name/doctypename/")


@dataclass(frozen=True)
class DocumentType(Resource):
    resource_uri : DocumentTypeURI
    name         : str
    used         : bool
    prefix       : str
    slug         : str
    desc         : str
    order        : int


@dataclass(frozen=True)
class DocumentStateTypeURI(URI):
    def __post_init__(self) -> None:
        assert self.uri.startswith("/api/v1/doc/statetype/")


@dataclass(frozen=True)
class DocumentStateType(Resource):
    resource_uri : DocumentStateTypeURI
    label        : str
    slug         : str


@dataclass(frozen=True)
class DocumentStateURI(URI):
    def __post_init__(self) -> None:
        assert self.uri.startswith("/api/v1/doc/state/")


@dataclass(frozen=True)
class DocumentState(Resource):
    id           : int
    resource_uri : DocumentStateURI
    desc         : str
    name         : str
    next_states  : List[DocumentStateURI]
    order        : int
    slug         : str  # FIXME: should we introduce a StateSlug type (and similar for the other slug fields)?
    type         : DocumentStateTypeURI
    used         : bool


@dataclass(frozen=True)
class StreamURI(URI):
    def __post_init__(self) -> None:
        assert self.uri.startswith("/api/v1/name/streamname/")


@dataclass(frozen=True)
class Stream(Resource):
    resource_uri : StreamURI
    name         : str
    desc         : str
    used         : bool
    slug         : str
    order        : int


@dataclass(frozen=True)
class SubmissionURI(URI):
    def __post_init__(self) -> None:
        assert self.uri.startswith("/api/v1/submit/submission/")


@dataclass(frozen=True)
class SubmissionCheckURI(URI):
    def __post_init__(self) -> None:
        assert self.uri.startswith("/api/v1/submit/submissioncheck/")


@dataclass(frozen=True)
class Submission(Resource):
    abstract        : str
    access_key      : str
    auth_key        : str
    authors         : str   # See the parse_authors() method
    checks          : List[SubmissionCheckURI]
    document_date   : str   # FIXME: this should be a date object
    draft           : DocumentURI
    file_size       : Optional[int]
    file_types      : str   # e.g., ".txt,.xml"
    first_two_pages : str
    group           : Optional[GroupURI]
    id              : int
    name            : str
    note            : str
    pages           : Optional[int]
    remote_ip       : str
    replaces        : str   # FIXME: this should be an Optional[URI]?
    resource_uri    : SubmissionURI
    rev             : str
    state           : str   # FIXME: this should be a URI subtype
    submission_date : str   # FIXME: this should be a date object
    submitter       : str
    title           : str
    words           : Optional[int]

    """
    URLs from which this submission can be downloaded.
    """
    def urls(self) -> Iterator[Tuple[str, str]]:
        for file_type in self.file_types.split(","):
            yield (file_type, "https://www.ietf.org/archive/id/"  + self.name + "-" + self.rev + file_type)

    def parse_authors(self) -> List[Dict[str,str]]:
        authors = ast.literal_eval(self.authors) # type: List[Dict[str, str]]
        return authors


@dataclass(frozen=True)
class SubmissionEventURI(URI):
    def __post_init__(self) -> None:
        assert self.uri.startswith("/api/v1/submit/submissionevent/")


@dataclass(frozen=True)
class SubmissionEvent(Resource):
    by              : Optional[PersonURI]
    desc            : str
    id              : int
    resource_uri    : SubmissionEventURI
    submission      : SubmissionURI
    time            : datetime


# DocumentURI is defined earlier, to avoid circular dependencies

@dataclass(frozen=True)
class Document(Resource):
    id                 : int
    resource_uri       : DocumentURI
    name               : str
    title              : str
    pages              : Optional[int]
    words              : Optional[int]
    time               : datetime
    notify             : str
    expires            : Optional[str]
    type               : DocumentTypeURI
    rfc                : Optional[int]
    rev                : str           # If `rfc` is not None, `rev` will point to the RFC publication notice
    abstract           : str
    internal_comments  : str
    order              : int
    note               : str
    ad                 : Optional[PersonURI]
    shepherd           : Optional[EmailURI]
    group              : Optional[GroupURI]
    stream             : Optional[StreamURI]
    intended_std_level : Optional[str]  # FIXME: should be a URI subtype?
    std_level          : Optional[str]  # FIXME: should be a URI subtype?
    states             : List[DocumentStateURI]
    submissions        : List[SubmissionURI]
    tags               : List[str]
    uploaded_filename  : str
    external_url       : str

    def __post_init__(self) -> None:
        assert self.intended_std_level is None or self.intended_std_level.startswith("/api/v1/name/intendedstdlevelname/")
        assert self.std_level          is None or self.std_level.startswith("/api/v1/name/stdlevelname/")

    def url(self) -> str:
        # See https://trac.tools.ietf.org/tools/ietfdb/browser/trunk/ietf/settings.py and search for DOC_HREFS
        if self.type == DocumentTypeURI("/api/v1/name/doctypename/agenda/"):
            # FIXME: should be "/meeting/{meeting.number}/materials/{doc.name}-{doc.rev}" ???
            # FIXME: This doesn't work for interim meetings
            # FIXME: This doesn't work for PDF agenda files
            mtg = self.name.split("-")[1]
            url = "https://datatracker.ietf.org/meeting/" + mtg + "/materials/" + self.uploaded_filename
        elif self.type == DocumentTypeURI("/api/v1/name/doctypename/bluesheets/"):
            # FIXME: should be "https://www.ietf.org/proceedings/{meeting.number}/bluesheets/{doc.uploaded_filename}" ???
            mtg = self.name.split("-")[1]
            url = "https://www.ietf.org/proceedings/" + mtg + "/bluesheets/" + self.uploaded_filename
        elif self.type == DocumentTypeURI("/api/v1/name/doctypename/charter/"):
            url = "https://www.ietf.org/charter/"     + self.name + "-" + self.rev + ".txt"
        elif self.type == DocumentTypeURI("/api/v1/name/doctypename/conflrev/"):
            url = "https://www.ietf.org/cr/"          + self.name + "-" + self.rev + ".txt"
        elif self.type == DocumentTypeURI("/api/v1/name/doctypename/draft/"):
            url = "https://www.ietf.org/archive/id/"  + self.name + "-" + self.rev + ".txt"
        elif self.type == DocumentTypeURI("/api/v1/name/doctypename/liaison/"):
            url = "https://www.ietf.org/lib/dt/documents/LIAISON/" + self.uploaded_filename
        elif self.type == DocumentTypeURI("/api/v1/name/doctypename/liai-att/"):
            url = "https://www.ietf.org/lib/dt/documents/LIAISON/" + self.uploaded_filename
        elif self.type == DocumentTypeURI("/api/v1/name/doctypename/minutes/"):
            # FIXME: should be "/meeting/{meeting.number}/materials/{doc.name}-{doc.rev}" ???
            mtg = self.name.split("-")[1]
            url = "https://datatracker.ietf.org/meeting/" + mtg + "/materials/" + self.uploaded_filename
        elif self.type == DocumentTypeURI("/api/v1/name/doctypename/recording/"):
            url = self.external_url
        elif self.type == DocumentTypeURI("/api/v1/name/doctypename/review/"):
            # FIXME: This points to the formatted HTML page containing the message, but we really want the raw message
            url = "https://datatracker.ietf.org/doc/" + self.name
        elif self.type == DocumentTypeURI("/api/v1/name/doctypename/shepwrit/"):
            url = self.external_url
        elif self.type == DocumentTypeURI("/api/v1/name/doctypename/slides/"):
            # FIXME: should be https://www.ietf.org/slides/{doc.name}-{doc.rev} ???
            mtg = self.name.split("-")[1]
            url = "https://www.ietf.org/proceedings/" + mtg + "/slides/" + self.uploaded_filename
        elif self.type == DocumentTypeURI("/api/v1/name/doctypename/statchg/"):
            url = "https://www.ietf.org/sc/"          + self.name + "-" + self.rev + ".txt"
        else:
            raise NotImplementedError
        return url


@dataclass(frozen=True)
class DocumentAliasURI(URI):
    def __post_init__(self) -> None:
        assert self.uri.startswith("/api/v1/doc/docalias/")


@dataclass(frozen=True)
class DocumentAlias(Resource):
    id           : int
    resource_uri : DocumentAliasURI
    document     : DocumentURI
    name         : str


@dataclass(frozen=True)
class DocumentEventURI(URI):
    def __post_init__(self) -> None:
        assert self.uri.startswith("/api/v1/doc/docevent/")


@dataclass(frozen=True)
class DocumentEvent(Resource):
    by              : PersonURI
    desc            : str
    doc             : DocumentURI
    id              : int
    resource_uri    : DocumentEventURI
    rev             : str
    time            : datetime
    type            : str


@dataclass(frozen=True)
class BallotPositionNameURI(URI):
    def __post_init__(self) -> None:
        assert self.uri.startswith("/api/v1/name/ballotpositionname/")


@dataclass(frozen=True)
class BallotPositionName(Resource):
    blocking     : bool
    desc         : Optional[str]
    name         : str
    order        : int
    resource_uri : BallotPositionNameURI
    slug         : str
    used         : bool


@dataclass(frozen=True)
class BallotTypeURI(URI):
    def __post_init__(self) -> None:
        assert self.uri.startswith("/api/v1/doc/ballottype/")


@dataclass(frozen=True)
class BallotType(Resource):
    doc_type     : DocumentTypeURI
    id           : int
    name         : str
    order        : int
    positions    : List[BallotPositionNameURI]
    question     : str
    resource_uri : BallotTypeURI
    slug         : str
    used         : bool


@dataclass(frozen=True)
class BallotDocumentEventURI(URI):
    def __post_init__(self) -> None:
        assert self.uri.startswith("/api/v1/doc/ballotdocevent/")


@dataclass(frozen=True)
class BallotDocumentEvent(Resource):
    ballot_type     : BallotTypeURI
    by              : PersonURI
    desc            : str
    doc             : DocumentURI
    docevent_ptr    : DocumentEventURI
    id              : int
    resource_uri    : BallotDocumentEventURI
    rev             : str
    time            : datetime
    type            : str


@dataclass(frozen=True)
class RelationshipTypeURI(URI):
    def __post_init__(self) -> None:
        assert self.uri.startswith("/api/v1/name/docrelationshipname/")


@dataclass(frozen=True)
class RelationshipType(Resource):
    resource_uri   : RelationshipTypeURI
    slug           : str
    desc           : str
    name           : str
    used           : bool
    order          : int
    revname        : str


@dataclass(frozen=True)
class RelatedDocumentURI(URI):
    def __post_init__(self) -> None:
        assert self.uri.startswith("/api/v1/doc/relateddocument/")


@dataclass(frozen=True)
class RelatedDocument(Resource):
    id              : int
    relationship    : RelationshipTypeURI
    resource_uri    : RelatedDocumentURI
    source          : DocumentURI
    target          : DocumentAliasURI


class DocumentAuthorURI(URI):
    def __post_init__(self) -> None:
        assert self.uri.startswith("/api/v1/doc/documentauthor/")

@dataclass(frozen=True)
class DocumentAuthor(Resource):
    id           : int
    order        : int
    resource_uri : DocumentAuthorURI
    country      : str
    affiliation  : str
    document     : DocumentURI
    person       : PersonURI
    email        : EmailURI


# ---------------------------------------------------------------------------------------------------------------------------------
# Types relating to groups:


@dataclass(frozen=True)
class GroupStateURI(URI):
    def __post_init__(self) -> None:
        assert self.uri.startswith("/api/v1/name/groupstatename/")


@dataclass(frozen=True)
class GroupState(Resource):
    resource_uri   : GroupStateURI
    slug           : str
    desc           : str
    name           : str
    used           : bool
    order          : int


# GroupURI is defined earlier, to avoid circular dependencies


@dataclass(frozen=True)
class Group(Resource):
    acronym        : str
    ad             : Optional[PersonURI]
    charter        : Optional[DocumentURI]
    comments       : str
    description    : str
    id             : int
    list_archive   : str
    list_email     : str
    list_subscribe : str
    name           : str
    parent         : Optional[GroupURI]
    resource_uri   : GroupURI
    state          : GroupStateURI
    time           : datetime
    type           : str    # FIXME: this should be a URI subtype
    unused_states  : List[str]
    unused_tags    : List[str]


@dataclass(frozen=True)
class GroupHistoryURI(URI):
    def __post_init__(self) -> None:
        assert self.uri.startswith("/api/v1/group/grouphistory/")


@dataclass(frozen=True)
class GroupHistory(Resource):
    acronym              : str
    ad                   : Optional[PersonURI]
    comments             : str
    description          : str
    group                : GroupURI
    id                   : int
    list_archive         : str
    list_email           : str
    list_subscribe       : str
    name                 : str
    parent               : Optional[GroupURI]
    resource_uri         : GroupHistoryURI
    state                : GroupStateURI
    time                 : datetime
    type                 : str    # FIXME: this should be a URI subtype
    unused_states        : List[str]
    unused_tags          : List[str]
    uses_milestone_dates : bool


@dataclass(frozen=True)
<<<<<<< HEAD
class GroupEventURI(URI):
    def __post_init__(self) -> None:
        assert self.uri.startswith("/api/v1/group/groupevent/")


@dataclass(frozen=True)
class GroupEvent(Resource):
    by           : PersonURI
    desc         : str
    group        : GroupURI
    id           : int
    resource_uri : GroupEventURI
    time         : datetime
    type         : str
=======
class GroupUrlURI(URI):
    def __post_init__(self) -> None:
        assert self.uri.startswith("/api/v1/group/groupurl/")


@dataclass(frozen=True)
class GroupUrl(Resource):
    group        : GroupURI
    id           : int
    name         : str
    resource_uri : GroupUrlURI
    url          : str
>>>>>>> 061b6784


# ---------------------------------------------------------------------------------------------------------------------------------
# Types relating to meetings:

class MeetingStatus(Enum):
    FUTURE    = 1
    ONGOING   = 2
    COMPLETED = 3


@dataclass(frozen=True)
class MeetingURI(URI):
    def __post_init__(self) -> None:
        assert self.uri.startswith("/api/v1/meeting/meeting/")


@dataclass(frozen=True)
class MeetingTypeURI(URI):
    def __post_init__(self) -> None:
        assert self.uri.startswith("/api/v1/name/meetingtypename/")


@dataclass(frozen=True)
class MeetingType(Resource):
    name         : str
    order        : int
    resource_uri : MeetingTypeURI
    slug         : str
    desc         : str
    used         : bool


@dataclass(frozen=True)
class ScheduleURI(URI):
    def __post_init__(self) -> None:
        assert self.uri.startswith("/api/v1/meeting/schedule/")


@dataclass(frozen=True)
class Schedule(Resource):
    """
    A particular version of the meeting schedule (i.e., the meeting agenda)

    Use `meeting_session_assignments()` to find the assignment of sessions
    to timeslots within this schedule.
    """
    id           : int
    name         : str
    resource_uri : ScheduleURI
    owner        : PersonURI
    meeting      : MeetingURI
    visible      : bool
    public       : bool
    badness      : Optional[str]


@dataclass(frozen=True)
class Meeting(Resource):
    id                               : int
    resource_uri                     : MeetingURI
    type                             : MeetingTypeURI
    country                          : str
    city                             : str
    venue_name                       : str
    venue_addr                       : str
    date                             : str  # FIXME: this should be a date object
    days                             : int  # FIXME: this should be a timedelta object
    time_zone                        : str
    acknowledgements                 : str
    agenda_info_note                 : str
    agenda_warning_note              : str
    session_request_lock_message     : str
    idsubmit_cutoff_warning_days     : str
    idsubmit_cutoff_time_utc         : str
    idsubmit_cutoff_day_offset_00    : int
    idsubmit_cutoff_day_offset_01    : int
    submission_start_day_offset      : int
    submission_cutoff_day_offset     : int
    submission_correction_day_offset : int
    agenda                           : ScheduleURI  # An alias for schedule
    schedule                         : ScheduleURI  # The current meeting schedule (i.e., the agenda)
    number                           : str
    break_area                       : str
    reg_area                         : str
    proceedings_final                : bool
    show_important_dates             : bool
    attendees                        : Optional[int]
    updated                          : datetime     # Time this record was modified

    def status(self) -> MeetingStatus:
        now = datetime.now()
        meeting_start = datetime.strptime(self.date, "%Y-%m-%d")
        meeting_end   = meeting_start + timedelta(days = self.days - 1)
        if meeting_start > now:
            return MeetingStatus.FUTURE
        elif meeting_end < now:
            return MeetingStatus.COMPLETED
        else:
            return MeetingStatus.ONGOING


@dataclass(frozen=True)
class SessionURI(URI):
    def __post_init__(self) -> None:
        assert self.uri.startswith("/api/v1/meeting/session/")


@dataclass(frozen=True)
class TimeslotURI(URI):
    def __post_init__(self) -> None:
        assert self.uri.startswith("/api/v1/meeting/timeslot/")


@dataclass(frozen=True)
class Timeslot(Resource):
    id            : int
    resource_uri  : TimeslotURI
    type          : str               # FIXME: this is a URI "/api/v1/name/timeslottypename/regular/"
    meeting       : MeetingURI
    sessions      : List[SessionURI]  # Sessions assigned to this slot in various versions of the agenda; current assignment is last
    name          : str
    time          : datetime
    duration      : str               # FIXME: this should be a timedelta object
    location      : str               # FIXME: this is a URI "/api/v1/meeting/room/668
    show_location : bool
    modified      : datetime


@dataclass(frozen=True)
class SessionAssignmentURI(URI):
    def __post_init__(self) -> None:
        assert self.uri.startswith("/api/v1/meeting/schedtimesessassignment/")


@dataclass(frozen=True)
class SessionAssignment(Resource):
    """
    The assignment of a `session` to a `timeslot` within a meeting `schedule`
    """
    id           : int
    resource_uri : SessionAssignmentURI
    session      : SessionURI
    agenda       : ScheduleURI  # An alias for `schedule`
    schedule     : ScheduleURI
    timeslot     : TimeslotURI
    modified     : datetime
    notes        : str
    pinned       : bool
    extendedfrom : Optional[str]
    badness      : int


@dataclass(frozen=True)
class Session(Resource):
    id                  : int
    type                : str           # FIXME: this is a URI
    name                : str
    resource_uri        : SessionURI
    meeting             : MeetingURI
    group               : GroupURI
    materials           : List[DocumentURI]
    scheduled           : str          # Date scheduled
    requested_duration  : str
    resources           : List[str]    # FIXME
    agenda_note         : str
    assignments         : List[SessionAssignmentURI]
    remote_instructions : str
    short               : str
    attendees           : int
    modified            : datetime
    comments            : str


# ---------------------------------------------------------------------------------------------------------------------------------
# Types relating to mailing lists:

@dataclass(frozen=True)
class MailingListURI(URI):
    def __post_init__(self) -> None:
        assert self.uri.startswith("/api/v1/mailinglists/list/")


@dataclass(frozen=True)
class MailingList(Resource):
    id           : int
    resource_uri : MailingListURI
    name         : str
    description  : str
    advertised   : bool


@dataclass(frozen=True)
class MailingListSubscriptionsURI(URI):
    def __post_init__(self) -> None:
        assert self.uri.startswith("/api/v1/mailinglists/subscribed/")


@dataclass(frozen=True)
class MailingListSubscriptions(Resource):
    id           : int
    resource_uri : MailingListSubscriptionsURI
    email        : str
    lists        : List[MailingListURI]
    time         : datetime


# =================================================================================================================================
# A class to represent the datatracker:

class DataTracker:
    """
    A class for interacting with the IETF DataTracker.
    """
    def __init__(self, cache_dir: Optional[Path] = None):
        """
        Parameters:
            cache_dir      -- If set, use this directory as a cache for Datatracker objects
        """
        self.session  = requests.Session()
        self.ua       = "glasgow-ietfdata/0.2.0"          # Update when making a new relaase
        self.base_url = "https://datatracker.ietf.org"
        self.http_req = 0
        self.cache_dir = cache_dir
        self.pavlova = Pavlova()
        # Please sort the following alphabetically:
        self.pavlova.register_parser(BallotDocumentEventURI, GenericParser(self.pavlova, BallotDocumentEventURI))
        self.pavlova.register_parser(BallotPositionNameURI,  GenericParser(self.pavlova, BallotPositionNameURI))
        self.pavlova.register_parser(BallotTypeURI,          GenericParser(self.pavlova, BallotTypeURI))
        self.pavlova.register_parser(DocumentAliasURI,       GenericParser(self.pavlova, DocumentAliasURI))
        self.pavlova.register_parser(DocumentAuthorURI,      GenericParser(self.pavlova, DocumentAuthorURI))
        self.pavlova.register_parser(DocumentEventURI,       GenericParser(self.pavlova, DocumentEventURI))
        self.pavlova.register_parser(DocumentStateURI,       GenericParser(self.pavlova, DocumentStateURI))
        self.pavlova.register_parser(DocumentStateTypeURI,   GenericParser(self.pavlova, DocumentStateTypeURI))
        self.pavlova.register_parser(DocumentTypeURI,        GenericParser(self.pavlova, DocumentTypeURI))
        self.pavlova.register_parser(DocumentURI,            GenericParser(self.pavlova, DocumentURI))
        self.pavlova.register_parser(EmailURI,               GenericParser(self.pavlova, EmailURI))
        self.pavlova.register_parser(GroupEventURI,          GenericParser(self.pavlova, GroupEventURI))
        self.pavlova.register_parser(GroupHistoryURI,        GenericParser(self.pavlova, GroupHistoryURI))
        self.pavlova.register_parser(GroupStateURI,          GenericParser(self.pavlova, GroupStateURI))
        self.pavlova.register_parser(GroupURI,               GenericParser(self.pavlova, GroupURI))
        self.pavlova.register_parser(GroupUrlURI,            GenericParser(self.pavlova, GroupUrlURI))
        self.pavlova.register_parser(MailingListURI,         GenericParser(self.pavlova, MailingListURI))
        self.pavlova.register_parser(MailingListSubscriptionsURI, GenericParser(self.pavlova, MailingListSubscriptionsURI))
        self.pavlova.register_parser(MeetingTypeURI,         GenericParser(self.pavlova, MeetingTypeURI))
        self.pavlova.register_parser(MeetingURI,             GenericParser(self.pavlova, MeetingURI))
        self.pavlova.register_parser(PersonAliasURI,         GenericParser(self.pavlova, PersonAliasURI))
        self.pavlova.register_parser(PersonEventURI,         GenericParser(self.pavlova, PersonEventURI))
        self.pavlova.register_parser(PersonURI,              GenericParser(self.pavlova, PersonURI))
        self.pavlova.register_parser(RelationshipTypeURI,    GenericParser(self.pavlova, RelationshipTypeURI))
        self.pavlova.register_parser(RelatedDocumentURI,     GenericParser(self.pavlova, RelatedDocumentURI))
        self.pavlova.register_parser(SessionAssignmentURI,   GenericParser(self.pavlova, SessionAssignmentURI))
        self.pavlova.register_parser(SessionURI,             GenericParser(self.pavlova, SessionURI))
        self.pavlova.register_parser(ScheduleURI,            GenericParser(self.pavlova, ScheduleURI))
        self.pavlova.register_parser(StreamURI,              GenericParser(self.pavlova, StreamURI))
        self.pavlova.register_parser(SubmissionCheckURI,     GenericParser(self.pavlova, SubmissionCheckURI))
        self.pavlova.register_parser(SubmissionEventURI,     GenericParser(self.pavlova, SubmissionEventURI))
        self.pavlova.register_parser(SubmissionURI,          GenericParser(self.pavlova, SubmissionURI))
        self.pavlova.register_parser(TimeslotURI,            GenericParser(self.pavlova, TimeslotURI))


    def __del__(self):
        self.session.close()


    def _cache_filepath(self, resource_uri: URI) -> Path:
        assert self.cache_dir is not None
        return Path(self.cache_dir, resource_uri.uri[1:-1] + ".json")


    def _obj_is_cached(self, resource_uri: URI) -> bool:
        if self.cache_dir is None:
            return False
        return self._cache_filepath(resource_uri).exists()


    def _retrieve_from_cache(self, resource_uri: URI) -> Dict[Any, Any]:
        obj_json = {}
        with open(self._cache_filepath(resource_uri)) as cache_file:
            obj_json = json.load(cache_file)
        return obj_json


    def _cache_obj(self, resource_uri: URI, obj_json: Dict[Any, Any]) -> None:
        if self.cache_dir is not None:
            cache_filepath = self._cache_filepath(resource_uri)
            cache_filepath.parent.mkdir(parents=True, exist_ok=True)
            with open(cache_filepath, "w") as cache_file:
                json.dump(obj_json, cache_file)


    def _rate_limit(self) -> None:
        # A trivial rate limiter. Called before every HTTP GET to the datatracker.
        # The datatracker objects if more than 100 requests are made on a single
        # persistent HTTP connection.
        self.http_req += 1
        if (self.http_req % 100) == 0:
            self.session.close()


    def _retrieve(self, resource_uri: URI, obj_type: Type[T]) -> Optional[T]:
        headers = {'User-Agent': self.ua}
        if self._obj_is_cached(resource_uri):
            obj_json = self._retrieve_from_cache(resource_uri)
        else:
            self._rate_limit()
            r = self.session.get(self.base_url + resource_uri.uri, params=resource_uri.params, headers=headers, verify=True, stream=False)
            if r.status_code == 200:
                obj_json = r.json()
                self._cache_obj(resource_uri, obj_json)
            else:
                print("_retrieve failed: {} {}".format(r.status_code, self.base_url + resource_uri.uri))
                return None
        obj = self.pavlova.from_mapping(obj_json, obj_type) # type: T
        return obj

    def _retrieve_multi(self, resource_uri: URI, obj_type: Type[T]) -> Iterator[T]:
        resource_uri.params["limit"] = "100"
        while resource_uri.uri is not None:
            headers = {'user-agent': self.ua}
            self._rate_limit()
            r = self.session.get(self.base_url + resource_uri.uri, params=resource_uri.params, headers=headers, verify=True, stream=False)
            if r.status_code == 200:
                meta = r.json()['meta']
                objs = r.json()['objects']
                resource_uri  = URI(meta['next'])
                for obj_json in objs:
                    obj = self.pavlova.from_mapping(obj_json, obj_type) # type: T
                    self._cache_obj(obj.resource_uri, obj_json)
                    yield obj
            else:
                print("_retrieve_multi failed: {}".format(r.status_code))
                print(r.status_code)
                return None


    # ----------------------------------------------------------------------------------------------------------------------------
    # Datatracker API endpoints returning information about people:
    # * https://datatracker.ietf.org/api/v1/person/person/
    # * https://datatracker.ietf.org/api/v1/person/person/20209/
    # * https://datatracker.ietf.org/api/v1/person/historicalperson/
    # * https://datatracker.ietf.org/api/v1/person/alias/

    def person(self, person_uri: PersonURI) -> Optional[Person]:
        return self._retrieve(person_uri, Person)


    def person_from_email(self, email_addr: str) -> Optional[Person]:
        email = self.email(EmailURI("/api/v1/person/email/" + email_addr + "/"))
        if email is not None:
            return self.person(email.person)
        else:
            return None


    def person_aliases(self, person: Person) -> Iterator[PersonAlias]:
        url = PersonAliasURI("/api/v1/person/alias/")
        url.params["person"] = str(person.id)
        return self._retrieve_multi(url, PersonAlias)


    def person_history(self, person: Person) -> Iterator[HistoricalPerson]:
        url = PersonURI("/api/v1/person/historicalperson/")
        url.params["id"] = str(person.id)
        return self._retrieve_multi(url, HistoricalPerson)


    def person_events(self, person: Person) -> Iterator[PersonEvent]:
        url = PersonEventURI("/api/v1/person/personevent/")
        url.params["person"] = str(person.id)
        return self._retrieve_multi(url, PersonEvent)


    def people(self,
            since : str ="1970-01-01T00:00:00",
            until : str ="2038-01-19T03:14:07",
            name_contains : Optional[str] = None) -> Iterator[Person]:
        """
        A generator that returns people recorded in the datatracker. As of April
        2018, there are approximately 21500 people recorded.

        Parameters:
            since         -- Only return people with timestamp after this
            until         -- Only return people with timestamp before this
            name_contains -- Only return peopls whose name containing this string

        Returns:
            An iterator, where each element is as returned by the person() method
        """
        url = PersonURI("/api/v1/person/person/")
        url.params["time__gte"] = since
        url.params["time__lt"]  = until
        url.params["name__contains"] = name_contains
        return self._retrieve_multi(url, Person)


    # ----------------------------------------------------------------------------------------------------------------------------
    # Datatracker API endpoints returning information about email addresses:
    # * https://datatracker.ietf.org/api/v1/person/email/csp@csperkins.org/
    # * https://datatracker.ietf.org/api/v1/person/historicalemail/

    def email(self, email_uri: EmailURI) -> Optional[Email]:
        return self._retrieve(email_uri, Email)


    def email_for_person(self, person: Person) -> Iterator[Email]:
        uri = EmailURI("/api/v1/person/email/")
        uri.params["person"] = str(person.id)
        return self._retrieve_multi(uri, Email)


    def email_history_for_address(self, email_addr: str) -> Iterator[HistoricalEmail]:
        uri = EmailURI("/api/v1/person/historicalemail/")
        uri.params["address"] = email_addr
        return self._retrieve_multi(uri, HistoricalEmail)


    def email_history_for_person(self, person: Person) -> Iterator[HistoricalEmail]:
        uri = EmailURI("/api/v1/person/historicalemail/")
        uri.params["person"] = person.id
        return self._retrieve_multi(uri, HistoricalEmail)


    def emails(self,
               since : str ="1970-01-01T00:00:00",
               until : str ="2038-01-19T03:14:07",
               addr_contains : Optional[str] = None) -> Iterator[Email]:
        """
        A generator that returns email addresses recorded in the datatracker.

        Parameters:
            since         -- Only return email addresses with timestamp after this
            until         -- Only return email addresses with timestamp before this
            addr_contains -- Only return email addresses containing this substring

        Returns:
            An iterator, where each element is an Email object
        """
        url = EmailURI("/api/v1/person/email/")
        url.params["time__gte"] = since
        url.params["time__lt"]   = until
        url.params["address__contains"] = addr_contains
        return self._retrieve_multi(url, Email)


    # ----------------------------------------------------------------------------------------------------------------------------
    # Datatracker API endpoints returning information about documents:
    # * https://datatracker.ietf.org/api/v1/doc/document/                        - list of documents
    # * https://datatracker.ietf.org/api/v1/doc/document/draft-ietf-avt-rtp-new/ - info about document

    def document(self, document_uri: DocumentURI) -> Optional[Document]:
        return self._retrieve(document_uri, Document)


    def documents(self,
            since   : str = "1970-01-01T00:00:00",
            until   : str = "2038-01-19T03:14:07",
            doctype : Optional[DocumentType] = None,
            group   : Optional[Group]        = None) -> Iterator[Document]:
        url = DocumentURI("/api/v1/doc/document/")
        url.params["time__gt"] = since
        url.params["time__lt"] = until
        if doctype is not None:
            url.params["type"] = doctype.slug
        if group is not None:
            url.params["group"] = group.id
        return self._retrieve_multi(url, Document)


    # Datatracker API endpoints returning information about document aliases:
    # * https://datatracker.ietf.org/api/v1/doc/docalias/?name=/                 - draft that became the given RFC

    def docaliases_from_name(self, alias: str) -> Iterator[DocumentAlias]:
        """
        Returns a list of DocumentAlias objects that correspond to the specified name.

        Parameters:
            name -- The name to lookup, for example "rfc3550", "std68", "bcp25", "draft-ietf-quic-transport"

        Returns:
            A list of DocumentAlias objects
        """
        url = DocumentAliasURI("/api/v1/doc/docalias/")
        url.params["name"] = alias
        return self._retrieve_multi(url, DocumentAlias)


    def document_from_draft(self, draft: str) -> Optional[Document]:
        """
        Returns the document with the specified name.

        Parameters:
            name -- The name of the document to lookup (e.g, "draft-ietf-avt-rtp-new")

        Returns:
            A Document object
        """
        assert draft.startswith("draft-")
        docs = list(self.docaliases_from_name(draft))
        if len(docs) == 0:
            return None
        elif len(docs) == 1:
            return self.document(docs[0].document)
        else:
            raise RuntimeError


    def document_from_rfc(self, rfc: str) -> Optional[Document]:
        """
        Returns the document that became the specified RFC.

        Parameters:
            rfc -- The RFC to lookup (e.g., "rfc3550" or "RFC3550")

        Returns:
            A Document object
        """
        assert rfc.lower().startswith("rfc")
        docs = list(self.docaliases_from_name(rfc.lower()))
        if len(docs) == 0:
            return None
        elif len(docs) == 1:
            return self.document(docs[0].document)
        else:
            raise RuntimeError


    def documents_from_bcp(self, bcp: str) -> Iterator[Document]:
        """
        Returns the document that became the specified BCP.

        Parameters:
            bcp -- The BCP to lookup (e.g., "bcp205" or "BCP205")

        Returns:
            A list of Document objects
        """
        assert bcp.lower().startswith("bcp")
        for alias in self.docaliases_from_name(bcp.lower()):
            doc = self.document(alias.document)
            if doc is not None:
                yield doc


    def documents_from_std(self, std: str) -> Iterator[Document]:
        """
        Returns the document that became the specified STD.

        Parameters:
            std -- The STD to lookup (e.g., "std68" or "STD68")

        Returns:
            A list of Document objects
        """
        assert std.lower().startswith("std")
        for alias in self.docaliases_from_name(std.lower()):
            doc = self.document(alias.document)
            if doc is not None:
                yield doc


    # Datatracker API endpoints returning information about document types:
    # * https://datatracker.ietf.org/api/v1/name/doctypename/

    def document_type(self, doc_type_uri: DocumentTypeURI) -> Optional[DocumentType]:
        return self._retrieve(doc_type_uri, DocumentType)


    def document_types(self) -> Iterator[DocumentType]:
        return self._retrieve_multi(DocumentTypeURI("/api/v1/name/doctypename/"), DocumentType)


    # Datatracker API endpoints returning information about document states:
    # * https://datatracker.ietf.org/api/v1/doc/state/                           - Types of state a document can be in
    # * https://datatracker.ietf.org/api/v1/doc/statetype/                       - Possible types of state for a document

    def document_state(self, state_uri: DocumentStateURI) -> Optional[DocumentState]:
        return self._retrieve(state_uri, DocumentState)


    def document_states(self, state_type : Optional[DocumentStateType] = None) -> Iterator[DocumentState]:
        url = DocumentStateURI("/api/v1/doc/state/")
        if state_type is not None:
            url.params["type"] = state_type.slug
        return self._retrieve_multi(url, DocumentState)


    def document_state_type(self, state_type_uri : DocumentStateTypeURI) -> Optional[DocumentStateType]:
        return self._retrieve(state_type_uri, DocumentStateType)


    def document_state_types(self) -> Iterator[DocumentStateType]:
        url = DocumentStateTypeURI("/api/v1/doc/statetype/")
        return self._retrieve_multi(url, DocumentStateType)


    # Datatracker API endpoints returning information about document events:
    # * https://datatracker.ietf.org/api/v1/doc/docevent/                        - list of document events
    # * https://datatracker.ietf.org/api/v1/doc/docevent/?doc=...                - events for a document
    # * https://datatracker.ietf.org/api/v1/doc/docevent/?by=...                 - events by a person (as /api/v1/person/person)
    # * https://datatracker.ietf.org/api/v1/doc/docevent/?time=...               - events by time
    #   https://datatracker.ietf.org/api/v1/doc/statedocevent/                   - subset of /api/v1/doc/docevent/; same parameters
    #   https://datatracker.ietf.org/api/v1/doc/newrevisiondocevent/             -               "                "
    #   https://datatracker.ietf.org/api/v1/doc/submissiondocevent/              -               "                "
    #   https://datatracker.ietf.org/api/v1/doc/writeupdocevent/                 -               "                "
    #   https://datatracker.ietf.org/api/v1/doc/consensusdocevent/               -               "                "
    #   https://datatracker.ietf.org/api/v1/doc/reviewrequestdocevent/           -               "                "
    #   https://datatracker.ietf.org/api/v1/doc/lastcalldocevent/                -               "                "
    #   https://datatracker.ietf.org/api/v1/doc/telechatdocevent/                -               "                "
    #   https://datatracker.ietf.org/api/v1/doc/initialreviewdocevent/           -               "                "
    #   https://datatracker.ietf.org/api/v1/doc/editedauthorsdocevent/           -               "                "

    def document_event(self, event_uri : DocumentEventURI) -> Optional[DocumentEvent]:
        return self._retrieve(event_uri, DocumentEvent)


    def document_events(self,
                        since      : str = "1970-01-01T00:00:00",
                        until      : str = "2038-01-19T03:14:07",
                        doc        : Document = None,
                        by         : Person   = None,
                        event_type : str      = None) -> Iterator[DocumentEvent]:
        """
        A generator returning information about document events.

        Parameters:
            since      -- Only return document events with timestamp after this
            until      -- Only return document events with timestamp after this
            doc        -- Only return document events for this document
            by         -- Only return document events by this person
            event_type -- Only return document events with this type

        Returns:
           A sequence of DocumentEvent objects
        """
        url = DocumentEventURI("/api/v1/doc/docevent/")
        url.params["time__gt"] = since
        url.params["time__lt"] = until
        if doc is not None:
            url.params["doc"]  = doc.id
        if by is not None:
            url.params["by"]   = by.id
        url.params["type"]     = event_type
        return self._retrieve_multi(url, DocumentEvent)


    # Datatracker API endpoints returning information about document authorship:
    # * https://datatracker.ietf.org/api/v1/doc/documentauthor/?document=...     - authors of a document
    # * https://datatracker.ietf.org/api/v1/doc/documentauthor/?person=...       - documents by person
    # * https://datatracker.ietf.org/api/v1/doc/documentauthor/?email=...        - documents by person

    def document_authors(self, document : Document) -> Iterator[DocumentAuthor]:
        url = DocumentAuthorURI("/api/v1/doc/documentauthor/")
        url.params["document"] = document.id
        return self._retrieve_multi(url, DocumentAuthor)


    def documents_authored_by_person(self, person : Person) -> Iterator[DocumentAuthor]:
        url = DocumentAuthorURI("/api/v1/doc/documentauthor/")
        url.params["person"] = person.id
        return self._retrieve_multi(url, DocumentAuthor)


    def documents_authored_by_email(self, email : Email) -> Iterator[DocumentAuthor]:
        url = DocumentAuthorURI("/api/v1/doc/documentauthor/")
        url.params["email"] = email.address
        return self._retrieve_multi(url, DocumentAuthor)


    # Datatracker API endpoints returning information about related documents:
    #   https://datatracker.ietf.org/api/v1/doc/relateddocument/?source=...      - documents that source draft relates to
    #   https://datatracker.ietf.org/api/v1/doc/relateddocument/?target=...      - documents that relate to target draft
    #   https://datatracker.ietf.org/api/v1/doc/relateddochistory/

    def related_documents(self,
        source               : Optional[Document]         = None,
        target               : Optional[DocumentAlias]    = None,
        relationship_type    : Optional[RelationshipType] = None) -> Iterator[RelatedDocument]:

        url = RelatedDocumentURI("/api/v1/doc/relateddocument/")
        if source is not None:
            url.params["source"] = source.id
        if target is not None:
            url.params["target"] = target.id
        if relationship_type is not None:
            url.params["relationship"] = relationship_type.slug
        return self._retrieve_multi(url, RelatedDocument)


    def relationship_type(self, relationship_type_uri: RelationshipTypeURI) -> Optional[RelationshipType]:
        """
        Retrieve a relationship type

        Parameters:
            relationship_type_uri -- The relationship type uri,
            as found in the resource_uri of a relationship type.

        Returns:
            A RelationshipType object
        """
        return self._retrieve(relationship_type_uri, RelationshipType)


    def relationship_types(self) -> Iterator[RelationshipType]:
        """
        A generator returning the possible relationship types

        Parameters:
           None

        Returns:
            An iterator of RelationshipType objects
        """
        url = RelationshipTypeURI("/api/v1/name/docrelationshipname/")
        return self._retrieve_multi(url, RelationshipType)


    # Datatracker API endpoints returning information about document history:
    #   https://datatracker.ietf.org/api/v1/doc/dochistory/
    #   https://datatracker.ietf.org/api/v1/doc/dochistoryauthor/

    # FIXME: implement document history methods


    # ----------------------------------------------------------------------------------------------------------------------------
    # Datatracker API endpoints returning information about ballots and document approval:
    # * https://datatracker.ietf.org/api/v1/name/ballotpositionname/
    #   https://datatracker.ietf.org/api/v1/doc/ballotpositiondocevent/
    # * https://datatracker.ietf.org/api/v1/doc/ballottype/
    # * https://datatracker.ietf.org/api/v1/doc/ballotdocevent/

    def ballot_position_name(self, ballot_position_name_uri : BallotPositionNameURI) -> Optional[BallotPositionName]:
        return self._retrieve(ballot_position_name_uri, BallotPositionName)


    def ballot_position_names(self) -> Iterator[BallotPositionName]:
        """
        A generator returning information about ballot position names. These describe
        the names of the responses that a person can give to a ballot (e.g., "Discuss",
        "Abstain", "No Objection", ...).

        Returns:
           A sequence of BallotPositionName objects
        """
        url = BallotPositionNameURI("/api/v1/name/ballotpositionname/")
        return self._retrieve_multi(url, BallotPositionName)


    def ballot_type(self, ballot_type_uri : BallotTypeURI) -> Optional[BallotType]:
        return self._retrieve(ballot_type_uri, BallotType)


    def ballot_types(self, doc_type : Optional[DocumentType]) -> Iterator[BallotType]:
        """
        A generator returning information about ballot types.

        Parameters:
            doc_type     -- Only return ballot types relating to this document type

        Returns:
           A sequence of BallotType objects
        """
        url = BallotTypeURI("/api/v1/doc/ballottype/")
        if doc_type is not None:
            url.params["doc_type"] = doc_type.slug
        return self._retrieve_multi(url, BallotType)



    def ballot_document_event(self, ballot_event_uri : BallotDocumentEventURI) -> Optional[BallotDocumentEvent]:
        return self._retrieve(ballot_event_uri, BallotDocumentEvent)


    def ballot_document_events(self,
                        since       : str = "1970-01-01T00:00:00",
                        until       : str = "2038-01-19T03:14:07",
                        ballot_type : Optional[BallotType]    = None,
                        event_type  : Optional[str]           = None,
                        by          : Optional[Person]        = None,
                        doc         : Optional[Document]      = None) -> Iterator[BallotDocumentEvent]:
        """
        A generator returning information about ballot document events.

        Parameters:
            since        -- Only return ballot document events with timestamp after this
            until        -- Only return ballot document events with timestamp after this
            ballot_type  -- Only return ballot document events of this ballot type
            event_type   -- Only return ballot document events with this type
            by           -- Only return ballot document events by this person
            doc          -- Only return ballot document events that relate to this document

        Returns:
           A sequence of BallotDocumentEvent objects
        """
        url = BallotDocumentEventURI("/api/v1/doc/ballotdocevent/")
        url.params["time__gt"] = since
        url.params["time__lt"] = until
        if ballot_type is not None:
            url.params["ballot_type"] = ballot_type.id
        if by is not None:
            url.params["by"] = by.id
        if doc is not None:
            url.params["doc"] = doc.id
        url.params["type"] = event_type
        return self._retrieve_multi(url, BallotDocumentEvent)


    # ----------------------------------------------------------------------------------------------------------------------------
    # Datatracker API endpoints returning information about document submissions:
    # * https://datatracker.ietf.org/api/v1/submit/submission/
    # * https://datatracker.ietf.org/api/v1/submit/submissionevent/
    #   https://datatracker.ietf.org/api/v1/submit/submissioncheck/
    #   https://datatracker.ietf.org/api/v1/submit/preapproval/

    def submission(self, submission_uri: SubmissionURI) -> Optional[Submission]:
        return self._retrieve(submission_uri, Submission)


    def submissions(self,
            since           : str = "1970-01-01T00:00:00",
            until           : str = "2038-01-19T03:14:07") -> Iterator[Submission]:
        url = SubmissionURI("/api/v1/submit/submission/")
        url.params["time__gt"] = since
        url.params["time__lt"] = until
        return self._retrieve_multi(url, Submission)


    def submission_event(self, event_uri: SubmissionEventURI) -> Optional[SubmissionEvent]:
        return self._retrieve(event_uri, SubmissionEvent)


    def submission_events(self,
                        since      : str = "1970-01-01T00:00:00",
                        until      : str = "2038-01-19T03:14:07",
                        by         : Optional[Person]     = None,
                        submission : Optional[Submission] = None) -> Iterator[SubmissionEvent]:
        """
        A generator returning information about submission events.

        Parameters:
            since      -- Only return submission events with timestamp after this
            until      -- Only return submission events with timestamp after this
            by         -- Only return submission events by this person
            submission -- Only return submission events about this submission

        Returns:
           A sequence of SubmissionEvent objects
        """
        url = SubmissionEventURI("/api/v1/submit/submissionevent/")
        url.params["time__gt"] = since
        url.params["time__lt"] = until
        if by is not None:
            url.params["by"] = by.id
        if submission is not None:
            url.params["submission"] = submission.id
        return self._retrieve_multi(url, SubmissionEvent)

    # ----------------------------------------------------------------------------------------------------------------------------
    # Datatracker API endpoints returning miscellaneous information about documents:
    #   https://datatracker.ietf.org/api/v1/doc/docreminder/
    #   https://datatracker.ietf.org/api/v1/doc/documenturl/
    #   https://datatracker.ietf.org/api/v1/doc/deletedevent/

    # FIXME: implement these


    # ----------------------------------------------------------------------------------------------------------------------------
    # Datatracker API endpoints returning information about RFC publication streams:
    # * https://datatracker.ietf.org/api/v1/name/streamname/

    def stream(self, stream_uri: StreamURI) -> Optional[Stream]:
        return self._retrieve(stream_uri, Stream)


    def streams(self) -> Iterator[Stream]:
        return self._retrieve_multi(StreamURI("/api/v1/name/streamname/"), Stream)


    # ----------------------------------------------------------------------------------------------------------------------------
    # Datatracker API endpoints returning information about working groups:
    # * https://datatracker.ietf.org/api/v1/group/group/                               - list of groups
    # * https://datatracker.ietf.org/api/v1/group/group/2161/                          - info about group 2161
    # * https://datatracker.ietf.org/api/v1/group/grouphistory/?group=2161             - history
<<<<<<< HEAD
    #   https://datatracker.ietf.org/api/v1/group/groupurl/?group=2161                 - URLs
    # * https://datatracker.ietf.org/api/v1/group/groupevent/?group=2161               - events
=======
    # * https://datatracker.ietf.org/api/v1/group/groupurl/?group=2161                 - URLs
    #   https://datatracker.ietf.org/api/v1/group/groupevent/?group=2161               - events
>>>>>>> 061b6784
    #   https://datatracker.ietf.org/api/v1/group/groupmilestone/?group=2161           - Current milestones
    #   https://datatracker.ietf.org/api/v1/group/groupmilestonehistory/?group=2161    - Previous milestones
    #   https://datatracker.ietf.org/api/v1/group/milestonegroupevent/?group=2161      - changed milestones
    #   https://datatracker.ietf.org/api/v1/group/role/?group=2161                     - The current WG chairs and ADs of a group
    #   https://datatracker.ietf.org/api/v1/group/role/?person=20209                   - Groups a person is currently involved with
    #   https://datatracker.ietf.org/api/v1/group/role/?email=csp@csperkins.org        - Groups a person is currently involved with
    #   https://datatracker.ietf.org/api/v1/group/rolehistory/?group=2161              - The previous WG chairs and ADs of a group
    #   https://datatracker.ietf.org/api/v1/group/rolehistory/?person=20209            - Groups person was previously involved with
    #   https://datatracker.ietf.org/api/v1/group/rolehistory/?email=csp@csperkins.org - Groups person was previously involved with
    #   https://datatracker.ietf.org/api/v1/group/changestategroupevent/?group=2161    - Group state changes
    #   https://datatracker.ietf.org/api/v1/group/groupstatetransitions                - ???
    # * https://datatracker.ietf.org/api/v1/name/groupstatename/
    #   https://datatracker.ietf.org/api/v1/name/grouptypename/

    def group(self, group_uri: GroupURI) -> Optional[Group]:
        return self._retrieve(group_uri, Group)


    def group_from_acronym(self, acronym: str) -> Optional[Group]:
        url = GroupURI("/api/v1/group/group/")
        url.params["acronym"] = acronym
        groups = list(self._retrieve_multi(url, Group))
        if len(groups) == 0:
            return None
        elif len(groups) == 1:
            return groups[0]
        else:
            raise RuntimeError


    def groups(self,
            since         : str                  = "1970-01-01T00:00:00",
            until         : str                  = "2038-01-19T03:14:07",
            name_contains : Optional[str]        = None,
            state         : Optional[GroupState] = None,
            parent        : Optional[Group]      = None) -> Iterator[Group]:
        url = GroupURI("/api/v1/group/group/")
        url.params["time__gt"]       = since
        url.params["time__lt"]       = until
        url.params["name__contains"] = name_contains
        if state is not None:
            url.params["state"] = state.slug
        if parent is not None:
            url.params["parent"] = parent.id
        return self._retrieve_multi(url, Group)


    def group_history(self, group_history_uri: GroupHistoryURI) -> Optional[GroupHistory]:
        return self._retrieve(group_history_uri, GroupHistory)


    def group_histories_from_acronym(self, acronym: str) -> Iterator[GroupHistory]:
        url = GroupHistoryURI("/api/v1/group/grouphistory/")
        url.params["acronym"] = acronym
        return self._retrieve_multi(url, GroupHistory)


    def group_histories(self,
            since         : str                  = "1970-01-01T00:00:00",
            until         : str                  = "2038-01-19T03:14:07",
            state         : Optional[GroupState] = None,
            parent        : Optional[Group]      = None) -> Iterator[GroupHistory]:
        url = GroupHistoryURI("/api/v1/group/grouphistory/")
        url.params["time__gt"]       = since
        url.params["time__lt"]       = until
        if state is not None:
            url.params["state"] = state.slug
        if parent is not None:
            url.params["parent"] = parent.id
        return self._retrieve_multi(url, GroupHistory)


<<<<<<< HEAD
    def group_event(self, group_event_uri : GroupEventURI) -> Optional[GroupEvent]:
        return self._retrieve(group_event_uri, GroupEvent)


    def group_events(self,
            since         : str                  = "1970-01-01T00:00:00",
            until         : str                  = "2038-01-19T03:14:07",
            by            : Optional[Person]     = None,
            group         : Optional[Group]      = None,
            type          : Optional[str]        = None) -> Iterator[GroupEvent]:
        url = GroupEventURI("/api/v1/group/groupevent/")
        url.params["time__gt"]       = since
        url.params["time__lt"]       = until
        url.params["type"]           = type
        if by is not None:
            url.params["by"] = by.id
        if group is not None:
            url.params["group"] = group.id
        return self._retrieve_multi(url, GroupEvent)
=======
    def group_url(self, group_url_uri: GroupUrlURI) -> Optional[GroupUrl]:
        return self._retrieve(group_url_uri, GroupUrl)


    def group_urls(self, group: Optional[Group] = None) -> Iterator[GroupUrl]:
        url = GroupUrlURI("/api/v1/group/groupurl/")
        if group is not None:
            url.params["group"] = group.id
        return self._retrieve_multi(url, GroupUrl)
>>>>>>> 061b6784


    def group_state(self, group_state_uri : GroupStateURI) -> Optional[GroupState]:
        """
        Retrieve a GroupState
        Parameters:
           group_state -- The group state, as returned in the 'slug' of a GroupState
                           object. Valid group states include "abandon", "active",
                           "bof", "bof-conc", "conclude", "dormant", "proposed",
                           "replaced", and "unknown".
        Returns:
            A GroupState object
        """
        return self._retrieve(group_state_uri, GroupState)


    def group_states(self) -> Iterator[GroupState]:
        url = GroupStateURI("/api/v1/name/groupstatename/")
        return self._retrieve_multi(url, GroupState)


    # ----------------------------------------------------------------------------------------------------------------------------
    # Datatracker API endpoints returning information about meetings:
    # * https://datatracker.ietf.org/api/v1/meeting/meeting/                        - list of meetings
    # * https://datatracker.ietf.org/api/v1/meeting/meeting/747/                    - information about meeting number 747
    #   https://datatracker.ietf.org/api/v1/meeting/session/                        - list of all sessions in meetings
    #   https://datatracker.ietf.org/api/v1/meeting/session/25886/                  - a session in a meeting
    #   https://datatracker.ietf.org/api/v1/meeting/session/?meeting=747            - sessions in meeting number 747
    #   https://datatracker.ietf.org/api/v1/meeting/session/?meeting=747&group=2161 - sessions in meeting number 747 for group 2161
    # * https://datatracker.ietf.org/api/v1/meeting/schedtimesessassignment/59003/  - a schededuled session within a meeting
    #   https://datatracker.ietf.org/api/v1/meeting/timeslot/9480/                  - a time slot within a meeting (time, duration, location)
    # * https://datatracker.ietf.org/api/v1/meeting/schedule/791/                   - a draft of the meeting agenda
    #   https://datatracker.ietf.org/api/v1/meeting/room/537/                       - a room at a meeting
    #   https://datatracker.ietf.org/api/v1/meeting/floorplan/14/                   - floor plan for a meeting venue
    #   https://datatracker.ietf.org/api/v1/meeting/schedulingevent/                - meetings being scheduled
    #
    #   https://datatracker.ietf.org/meeting/107/agenda.json
    #   https://datatracker.ietf.org/meeting/interim-2020-hrpc-01/agenda.json
    #
    #   https://datatracker.ietf.org/api/v1/name/sessionstatusname/
    #   https://datatracker.ietf.org/api/v1/name/agendatypename/
    #   https://datatracker.ietf.org/api/v1/name/timeslottypename/
    #   https://datatracker.ietf.org/api/v1/name/roomresourcename/
    #   https://datatracker.ietf.org/api/v1/name/countryname/
    #   https://datatracker.ietf.org/api/v1/name/continentname/
    # * https://datatracker.ietf.org/api/v1/name/meetingtypename/
    #   https://datatracker.ietf.org/api/v1/name/importantdatename/

    def meeting_session_assignment(self, assignment_uri : SessionAssignmentURI) -> Optional[SessionAssignment]:
        return self._retrieve(assignment_uri, SessionAssignment)


    def meeting_session_assignments(self, schedule : Schedule) -> Iterator[SessionAssignment]:
        """
        The assignment of sessions to timeslots in a particular version of the
        meeting schedule.
        """
        url = SessionAssignmentURI("/api/v1/meeting/schedtimesessassignment/")
        url.params["schedule"] = schedule.id
        return self._retrieve_multi(url, SessionAssignment)


    def meeting_schedule(self, schedule_uri : ScheduleURI) -> Optional[Schedule]:
        """
        Information about a particular version of the schedule for a meeting.

        Use `meeting_session_assignments()` to find what sessions are scheduled
        in each timeslot of the meeting in this version of the meeting schedule.
        """
        return self._retrieve(schedule_uri, Schedule)


    def meeting(self, meeting_uri : MeetingURI) -> Optional[Meeting]:
        """
        Information about a meeting.
        """
        return self._retrieve(meeting_uri, Meeting)


    def meetings(self,
            start_date   : str = "1970-01-01",
            end_date     : str = "2038-01-19",
            meeting_type : Optional[MeetingType] = None) -> Iterator[Meeting]:
        """
        Return information about meetings taking place within a particular date range.
        """
        url = MeetingURI("/api/v1/meeting/meeting/")
        url.params["date__gte"] = start_date
        url.params["date__lte"] = end_date
        if meeting_type is not None:
            url.params["type"] = meeting_type.slug
        return self._retrieve_multi(url, Meeting)



    def meeting_type(self, meeting_type: str) -> Optional[MeetingType]:
        """
        Retrieve a MeetingType

        Parameters:
           meeting_type -- The meeting type, as returned in the 'slug' of a MeetingType
                           object. Valid meeting types include "ietf" and "interim".

        Returns:
            A MeetingType object
        """
        url = MeetingTypeURI("/api/v1/name/meetingtypename/" + meeting_type + "/")
        return self._retrieve(url, MeetingType)


    def meeting_types(self) -> Iterator[MeetingType]:
        """
        A generator returning the possible meeting types

        Parameters:
           None

        Returns:
            An iterator of MeetingType objects
        """
        return self._retrieve_multi(MeetingTypeURI("/api/v1/name/meetingtypename/"), MeetingType)


    # ----------------------------------------------------------------------------------------------------------------------------
    # Datatracker API endpoints returning information about IPR disclosures:
    #
    #   https://datatracker.ietf.org/api/v1/ipr/iprdocrel/
    #   https://datatracker.ietf.org/api/v1/ipr/iprdisclosurebase/
    #
    #   https://datatracker.ietf.org/api/v1/ipr/genericiprdisclosure/
    #   https://datatracker.ietf.org/api/v1/ipr/holderiprdisclosure/
    #   https://datatracker.ietf.org/api/v1/ipr/thirdpartyiprdisclosure
    #
    #   https://datatracker.ietf.org/api/v1/ipr/nondocspecificiprdisclosure/
    #   https://datatracker.ietf.org/api/v1/ipr/relatedipr/
    #
    #   https://datatracker.ietf.org/api/v1/ipr/iprevent/
    #   https://datatracker.ietf.org/api/v1/ipr/legacymigrationiprevent/
    #
    #   https://datatracker.ietf.org/api/v1/name/iprdisclosurestatename/
    #   https://datatracker.ietf.org/api/v1/name/ipreventtypename/
    #   https://datatracker.ietf.org/api/v1/name/iprlicensetypename/

    # FIXME: implement these


    # ----------------------------------------------------------------------------------------------------------------------------
    # Datatracker API endpoints returning information about liaison statements:
    #
    #   https://datatracker.ietf.org/api/v1/liaisons/liaisonstatement/
    #   https://datatracker.ietf.org/api/v1/liaisons/liaisonstatementevent/
    #   https://datatracker.ietf.org/api/v1/liaisons/liaisonstatementgroupcontacts/
    #   https://datatracker.ietf.org/api/v1/liaisons/relatedliaisonstatement/
    #   https://datatracker.ietf.org/api/v1/liaisons/liaisonstatementattachment/
    #
    #   https://datatracker.ietf.org/api/v1/name/liaisonstatementeventtypename/
    #   https://datatracker.ietf.org/api/v1/name/liaisonstatementpurposename/
    #   https://datatracker.ietf.org/api/v1/name/liaisonstatementstate/
    #   https://datatracker.ietf.org/api/v1/name/liaisonstatementtagname/

    # FIXME: implement these


    # ----------------------------------------------------------------------------------------------------------------------------
    # Datatracker API endpoints returning information about reviews:
    #
    #   https://datatracker.ietf.org/api/v1/review/reviewassignment/
    #   https://datatracker.ietf.org/api/v1/review/reviewrequest/
    #   https://datatracker.ietf.org/api/v1/review/reviewwish/
    #   https://datatracker.ietf.org/api/v1/review/reviewteamsettings/
    #   https://datatracker.ietf.org/api/v1/review/nextreviewerinteam/
    #   https://datatracker.ietf.org/api/v1/review/historicalunavailableperiod/
    #   https://datatracker.ietf.org/api/v1/review/historicalreviewrequest/
    #   https://datatracker.ietf.org/api/v1/review/reviewersettings/
    #   https://datatracker.ietf.org/api/v1/review/unavailableperiod/
    #   https://datatracker.ietf.org/api/v1/review/historicalreviewersettings/
    #   https://datatracker.ietf.org/api/v1/review/historicalreviewassignment/
    #   https://datatracker.ietf.org/api/v1/review/reviewsecretarysettings/

    # ----------------------------------------------------------------------------------------------------------------------------
    # Datatracker API endpoints returning information about mailing lists:
    #
    #   https://datatracker.ietf.org/api/v1/mailinglists/list/
    #   https://datatracker.ietf.org/api/v1/mailinglists/subscribed/

    def mailing_list(self, mailing_list_uri: MailingListURI) -> Optional[MailingList]:
        return self._retrieve(mailing_list_uri, MailingList)


    def mailing_lists(self) -> Iterator[MailingList]:
        url = MailingListURI("/api/v1/mailinglists/list/")
        return self._retrieve_multi(url, MailingList)


    def mailing_list_subscriptions(self, email_addr : Optional[str]) -> Iterator[MailingListSubscriptions]:
        url = MailingListSubscriptionsURI("/api/v1/mailinglists/subscribed/")
        url.params["email"] = email_addr
        return self._retrieve_multi(url, MailingListSubscriptions)


    # ----------------------------------------------------------------------------------------------------------------------------
    # Datatracker API endpoints returning information about names:
    #
    # FIXME: move these into the appropriate place
    #
    #   https://datatracker.ietf.org/api/v1/name/dbtemplatetypename/
    #   https://datatracker.ietf.org/api/v1/name/docrelationshipname/
    #   https://datatracker.ietf.org/api/v1/name/doctagname/
    #   https://datatracker.ietf.org/api/v1/name/docurltagname/
    #   https://datatracker.ietf.org/api/v1/name/formallanguagename/
    #   https://datatracker.ietf.org/api/v1/name/stdlevelname/
    #   https://datatracker.ietf.org/api/v1/name/reviewrequeststatename/
    #   https://datatracker.ietf.org/api/v1/name/groupmilestonestatename/
    #   https://datatracker.ietf.org/api/v1/name/feedbacktypename/
    #   https://datatracker.ietf.org/api/v1/name/reviewtypename/
    #   https://datatracker.ietf.org/api/v1/name/reviewresultname/
    #   https://datatracker.ietf.org/api/v1/name/topicaudiencename/
    #   https://datatracker.ietf.org/api/v1/name/nomineepositionstatename/
    #   https://datatracker.ietf.org/api/v1/name/constraintname/
    #   https://datatracker.ietf.org/api/v1/name/docremindertypename/
    #   https://datatracker.ietf.org/api/v1/name/intendedstdlevelname/
    #   https://datatracker.ietf.org/api/v1/name/draftsubmissionstatename/
    #   https://datatracker.ietf.org/api/v1/name/rolename/

# =================================================================================================================================
# vim: set tw=0 ai:<|MERGE_RESOLUTION|>--- conflicted
+++ resolved
@@ -609,7 +609,6 @@
 
 
 @dataclass(frozen=True)
-<<<<<<< HEAD
 class GroupEventURI(URI):
     def __post_init__(self) -> None:
         assert self.uri.startswith("/api/v1/group/groupevent/")
@@ -624,7 +623,9 @@
     resource_uri : GroupEventURI
     time         : datetime
     type         : str
-=======
+
+
+@dataclass(frozen=True)
 class GroupUrlURI(URI):
     def __post_init__(self) -> None:
         assert self.uri.startswith("/api/v1/group/groupurl/")
@@ -637,7 +638,6 @@
     name         : str
     resource_uri : GroupUrlURI
     url          : str
->>>>>>> 061b6784
 
 
 # ---------------------------------------------------------------------------------------------------------------------------------
@@ -1521,13 +1521,8 @@
     # * https://datatracker.ietf.org/api/v1/group/group/                               - list of groups
     # * https://datatracker.ietf.org/api/v1/group/group/2161/                          - info about group 2161
     # * https://datatracker.ietf.org/api/v1/group/grouphistory/?group=2161             - history
-<<<<<<< HEAD
-    #   https://datatracker.ietf.org/api/v1/group/groupurl/?group=2161                 - URLs
+    # * https://datatracker.ietf.org/api/v1/group/groupurl/?group=2161                 - URLs
     # * https://datatracker.ietf.org/api/v1/group/groupevent/?group=2161               - events
-=======
-    # * https://datatracker.ietf.org/api/v1/group/groupurl/?group=2161                 - URLs
-    #   https://datatracker.ietf.org/api/v1/group/groupevent/?group=2161               - events
->>>>>>> 061b6784
     #   https://datatracker.ietf.org/api/v1/group/groupmilestone/?group=2161           - Current milestones
     #   https://datatracker.ietf.org/api/v1/group/groupmilestonehistory/?group=2161    - Previous milestones
     #   https://datatracker.ietf.org/api/v1/group/milestonegroupevent/?group=2161      - changed milestones
@@ -1600,7 +1595,6 @@
         return self._retrieve_multi(url, GroupHistory)
 
 
-<<<<<<< HEAD
     def group_event(self, group_event_uri : GroupEventURI) -> Optional[GroupEvent]:
         return self._retrieve(group_event_uri, GroupEvent)
 
@@ -1620,7 +1614,7 @@
         if group is not None:
             url.params["group"] = group.id
         return self._retrieve_multi(url, GroupEvent)
-=======
+
     def group_url(self, group_url_uri: GroupUrlURI) -> Optional[GroupUrl]:
         return self._retrieve(group_url_uri, GroupUrl)
 
@@ -1630,7 +1624,6 @@
         if group is not None:
             url.params["group"] = group.id
         return self._retrieve_multi(url, GroupUrl)
->>>>>>> 061b6784
 
 
     def group_state(self, group_state_uri : GroupStateURI) -> Optional[GroupState]:
