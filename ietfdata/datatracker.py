# Copyright (C) 2017-2020 University of Glasgow
#
# Redistribution and use in source and binary forms, with or without
# modification, are permitted provided that the following conditions
# are met:
#
# 1. Redistributions of source code must retain the above copyright notice,
#    this list of conditions and the following disclaimer.
#
# 2. Redistributions in binary form must reproduce the above copyright
#    notice, this list of conditions and the following disclaimer in the
#    documentation and/or other materials provided with the distribution.
#
# THIS SOFTWARE IS PROVIDED BY THE COPYRIGHT HOLDERS AND CONTRIBUTORS "AS IS"
# AND ANY EXPRESS OR IMPLIED WARRANTIES, INCLUDING, BUT NOT LIMITED TO, THE
# IMPLIED WARRANTIES OF MERCHANTABILITY AND FITNESS FOR A PARTICULAR PURPOSE
# ARE DISCLAIMED. IN NO EVENT SHALL THE COPYRIGHT HOLDER OR CONTRIBUTORS BE
# LIABLE FOR ANY DIRECT, INDIRECT, INCIDENTAL, SPECIAL, EXEMPLARY, OR
# CONSEQUENTIAL DAMAGES (INCLUDING, BUT NOT LIMITED TO, PROCUREMENT OF
# SUBSTITUTE GOODS OR SERVICES; LOSS OF USE, DATA, OR PROFITS; OR BUSINESS
# INTERRUPTION) HOWEVER CAUSED AND ON ANY THEORY OF LIABILITY, WHETHER IN
# CONTRACT, STRICT LIABILITY, OR TORT (INCLUDING NEGLIGENCE OR OTHERWISE)
# ARISING IN ANY WAY OUT OF THE USE OF THIS SOFTWARE, EVEN IF ADVISED OF THE
# POSSIBILITY OF SUCH DAMAGE.

# The module contains code to interact with the IETF Datatracker
# (https://datatracker.ietf.org/release/about)
#
# The Datatracker API is at https://datatracker.ietf.org/api/v1 and is
# a REST API implemented using Django Tastypie (http://tastypieapi.org)
#
# It's possible to do time range queries on many of these values, for example:
#   https://datatracker.ietf.org/api/v1/person/person/?time__gt=2018-03-27T14:07:36
#
# See also:
#   https://datatracker.ietf.org/api/
#   https://trac.tools.ietf.org/tools/ietfdb/wiki/DatabaseSchemaDescription
#   https://trac.tools.ietf.org/tools/ietfdb/wiki/DatatrackerDrafts
#   RFC 6174 "Definition of IETF Working Group Document States"
#   RFC 6175 "Requirements to Extend the Datatracker for IETF Working Group Chairs and Authors"
#   RFC 6292 "Requirements for a Working Group Charter Tool"
#   RFC 6293 "Requirements for Internet-Draft Tracking by the IETF Community in the Datatracker"
#   RFC 6322 "Datatracker States and Annotations for the IAB, IRTF, and Independent Submission Streams"
#   RFC 6359 "Datatracker Extensions to Include IANA and RFC Editor Processing Information"
#   RFC 7760 "Statement of Work for Extensions to the IETF Datatracker for Author Statistics"

from datetime    import datetime, timedelta
from enum        import Enum
from typing      import List, Optional, Tuple, Dict, Iterator, Type, TypeVar, Any
from dataclasses import dataclass, field
from pathlib     import Path
from pavlova     import Pavlova
from pavlova.parsers import GenericParser

import ast
import glob
import json
import requests
import re

# =================================================================================================================================
# Classes to represent the JSON-serialised objects returned by the Datatracker API:

# ---------------------------------------------------------------------------------------------------------------------------------
# URI types:

@dataclass(frozen=True)
class URI:
    uri    : str
    params : Dict[str, Any] = field(default_factory=dict)


@dataclass(frozen=True)
class DocumentURI(URI):
    def __post_init__(self) -> None:
        assert self.uri.startswith("/api/v1/doc/document/")


@dataclass(frozen=True)
class GroupURI(URI):
    def __post_init__(self) -> None:
        assert self.uri.startswith("/api/v1/group/group/")


# ---------------------------------------------------------------------------------------------------------------------------------
# Resource type

@dataclass(frozen=True)
class Resource:
    resource_uri : URI

T = TypeVar('T', bound=Resource)


# ---------------------------------------------------------------------------------------------------------------------------------
# Types relating to people:

@dataclass(frozen=True)
class PersonURI(URI):
    def __post_init__(self) -> None:
        assert self.uri.startswith("/api/v1/person/person/") or self.uri.startswith("/api/v1/person/historicalperson/")


@dataclass(frozen=True)
class Person(Resource):
    resource_uri    : PersonURI
    id              : int
    name            : str
    name_from_draft : str
    ascii           : str
    ascii_short     : Optional[str]
    user            : str
    time            : datetime
    photo           : str
    photo_thumb     : str
    biography       : str
    consent         : bool


@dataclass(frozen=True)
class HistoricalPerson(Person):
    history_change_reason : Optional[str]
    history_user          : Optional[str]
    history_id            : int
    history_type          : str
    history_date          : datetime


@dataclass(frozen=True)
class PersonAliasURI(URI):
    def __post_init__(self) -> None:
        assert self.uri.startswith("/api/v1/person/alias/")


@dataclass(frozen=True)
class PersonAlias(Resource):
    id                 : int
    resource_uri       : PersonAliasURI
    person             : PersonURI
    name               : str


@dataclass(frozen=True)
class PersonEventURI(URI):
    def __post_init__(self) -> None:
        assert self.uri.startswith("/api/v1/person/personevent/")


@dataclass(frozen=True)
class PersonEvent(Resource):
    desc            : str
    id              : int
    person          : PersonURI
    resource_uri    : PersonEventURI
    time            : datetime
    type            : str


# ---------------------------------------------------------------------------------------------------------------------------------
# Types relating to email addresses:

@dataclass(frozen=True)
class EmailURI(URI):
    def __post_init__(self) -> None:
        assert self.uri.startswith("/api/v1/person/email/") or self.uri.startswith("/api/v1/person/historicalemail/")


@dataclass(frozen=True)
class Email(Resource):
    resource_uri : EmailURI
    person       : PersonURI
    address      : str # The email address
    time         : datetime
    origin       : str
    primary      : bool
    active       : bool


@dataclass(frozen=True)
class HistoricalEmail(Email):
    history_change_reason : Optional[str]
    history_user          : Optional[str]
    history_id            : int
    history_type          : str
    history_date          : datetime


# ---------------------------------------------------------------------------------------------------------------------------------
# Types relating to documents:

@dataclass(frozen=True)
class DocumentTypeURI(URI):
    def __post_init__(self) -> None:
        assert self.uri.startswith("/api/v1/name/doctypename/")


@dataclass(frozen=True)
class DocumentType(Resource):
    resource_uri : DocumentTypeURI
    name         : str
    used         : bool
    prefix       : str
    slug         : str
    desc         : str
    order        : int


@dataclass(frozen=True)
class DocumentStateTypeURI(URI):
    def __post_init__(self) -> None:
        assert self.uri.startswith("/api/v1/doc/statetype/")


@dataclass(frozen=True)
class DocumentStateType(Resource):
    resource_uri : DocumentStateTypeURI
    label        : str
    slug         : str


@dataclass(frozen=True)
class DocumentStateURI(URI):
    def __post_init__(self) -> None:
        assert self.uri.startswith("/api/v1/doc/state/")


@dataclass(frozen=True)
class DocumentState(Resource):
    id           : int
    resource_uri : DocumentStateURI
    desc         : str
    name         : str
    next_states  : List[DocumentStateURI]
    order        : int
    slug         : str  # FIXME: should we introduce a StateSlug type (and similar for the other slug fields)?
    type         : DocumentStateTypeURI
    used         : bool


@dataclass(frozen=True)
class StreamURI(URI):
    def __post_init__(self) -> None:
        assert self.uri.startswith("/api/v1/name/streamname/")


@dataclass(frozen=True)
class Stream(Resource):
    resource_uri : StreamURI
    name         : str
    desc         : str
    used         : bool
    slug         : str
    order        : int


@dataclass(frozen=True)
class SubmissionURI(URI):
    def __post_init__(self) -> None:
        assert self.uri.startswith("/api/v1/submit/submission/")


@dataclass(frozen=True)
class SubmissionCheckURI(URI):
    def __post_init__(self) -> None:
        assert self.uri.startswith("/api/v1/submit/submissioncheck/")


@dataclass(frozen=True)
class Submission(Resource):
    abstract        : str
    access_key      : str
    auth_key        : str
    authors         : str   # See the parse_authors() method
    checks          : List[SubmissionCheckURI]
    document_date   : str   # FIXME: this should be a date object
    draft           : DocumentURI
    file_size       : Optional[int]
    file_types      : str   # e.g., ".txt,.xml"
    first_two_pages : str
    group           : Optional[GroupURI]
    id              : int
    name            : str
    note            : str
    pages           : Optional[int]
    remote_ip       : str
    replaces        : str   # FIXME: this should be an Optional[URI]?
    resource_uri    : SubmissionURI
    rev             : str
    state           : str   # FIXME: this should be a URI subtype
    submission_date : str   # FIXME: this should be a date object
    submitter       : str
    title           : str
    words           : Optional[int]

    """
    URLs from which this submission can be downloaded.
    """
    def urls(self) -> Iterator[Tuple[str, str]]:
        for file_type in self.file_types.split(","):
            yield (file_type, "https://www.ietf.org/archive/id/"  + self.name + "-" + self.rev + file_type)

    def parse_authors(self) -> List[Dict[str,str]]:
        authors = ast.literal_eval(self.authors) # type: List[Dict[str, str]]
        return authors


@dataclass(frozen=True)
class SubmissionEventURI(URI):
    def __post_init__(self) -> None:
        assert self.uri.startswith("/api/v1/submit/submissionevent/")


@dataclass(frozen=True)
class SubmissionEvent(Resource):
    by              : Optional[PersonURI]
    desc            : str
    id              : int
    resource_uri    : SubmissionEventURI
    submission      : SubmissionURI
    time            : datetime


# DocumentURI is defined earlier, to avoid circular dependencies

@dataclass(frozen=True)
class Document(Resource):
    id                 : int
    resource_uri       : DocumentURI
    name               : str
    title              : str
    pages              : Optional[int]
    words              : Optional[int]
    time               : datetime
    notify             : str
    expires            : Optional[str]
    type               : DocumentTypeURI
    rfc                : Optional[int]
    rev                : str           # If `rfc` is not None, `rev` will point to the RFC publication notice
    abstract           : str
    internal_comments  : str
    order              : int
    note               : str
    ad                 : Optional[PersonURI]
    shepherd           : Optional[EmailURI]
    group              : Optional[GroupURI]
    stream             : Optional[StreamURI]
    intended_std_level : Optional[str]  # FIXME: should be a URI subtype?
    std_level          : Optional[str]  # FIXME: should be a URI subtype?
    states             : List[DocumentStateURI]
    submissions        : List[SubmissionURI]
    tags               : List[str]
    uploaded_filename  : str
    external_url       : str

    def __post_init__(self) -> None:
        assert self.intended_std_level is None or self.intended_std_level.startswith("/api/v1/name/intendedstdlevelname/")
        assert self.std_level          is None or self.std_level.startswith("/api/v1/name/stdlevelname/")

    def url(self) -> str:
        # See https://trac.tools.ietf.org/tools/ietfdb/browser/trunk/ietf/settings.py and search for DOC_HREFS
        if self.type == DocumentTypeURI("/api/v1/name/doctypename/agenda/"):
            # FIXME: should be "/meeting/{meeting.number}/materials/{doc.name}-{doc.rev}" ???
            # FIXME: This doesn't work for interim meetings
            # FIXME: This doesn't work for PDF agenda files
            mtg = self.name.split("-")[1]
            url = "https://datatracker.ietf.org/meeting/" + mtg + "/materials/" + self.uploaded_filename
        elif self.type == DocumentTypeURI("/api/v1/name/doctypename/bluesheets/"):
            # FIXME: should be "https://www.ietf.org/proceedings/{meeting.number}/bluesheets/{doc.uploaded_filename}" ???
            mtg = self.name.split("-")[1]
            url = "https://www.ietf.org/proceedings/" + mtg + "/bluesheets/" + self.uploaded_filename
        elif self.type == DocumentTypeURI("/api/v1/name/doctypename/charter/"):
            url = "https://www.ietf.org/charter/"     + self.name + "-" + self.rev + ".txt"
        elif self.type == DocumentTypeURI("/api/v1/name/doctypename/conflrev/"):
            url = "https://www.ietf.org/cr/"          + self.name + "-" + self.rev + ".txt"
        elif self.type == DocumentTypeURI("/api/v1/name/doctypename/draft/"):
            url = "https://www.ietf.org/archive/id/"  + self.name + "-" + self.rev + ".txt"
        elif self.type == DocumentTypeURI("/api/v1/name/doctypename/liaison/"):
            url = "https://www.ietf.org/lib/dt/documents/LIAISON/" + self.uploaded_filename
        elif self.type == DocumentTypeURI("/api/v1/name/doctypename/liai-att/"):
            url = "https://www.ietf.org/lib/dt/documents/LIAISON/" + self.uploaded_filename
        elif self.type == DocumentTypeURI("/api/v1/name/doctypename/minutes/"):
            # FIXME: should be "/meeting/{meeting.number}/materials/{doc.name}-{doc.rev}" ???
            mtg = self.name.split("-")[1]
            url = "https://datatracker.ietf.org/meeting/" + mtg + "/materials/" + self.uploaded_filename
        elif self.type == DocumentTypeURI("/api/v1/name/doctypename/recording/"):
            url = self.external_url
        elif self.type == DocumentTypeURI("/api/v1/name/doctypename/review/"):
            # FIXME: This points to the formatted HTML page containing the message, but we really want the raw message
            url = "https://datatracker.ietf.org/doc/" + self.name
        elif self.type == DocumentTypeURI("/api/v1/name/doctypename/shepwrit/"):
            url = self.external_url
        elif self.type == DocumentTypeURI("/api/v1/name/doctypename/slides/"):
            # FIXME: should be https://www.ietf.org/slides/{doc.name}-{doc.rev} ???
            mtg = self.name.split("-")[1]
            url = "https://www.ietf.org/proceedings/" + mtg + "/slides/" + self.uploaded_filename
        elif self.type == DocumentTypeURI("/api/v1/name/doctypename/statchg/"):
            url = "https://www.ietf.org/sc/"          + self.name + "-" + self.rev + ".txt"
        else:
            raise NotImplementedError
        return url


@dataclass(frozen=True)
class DocumentAliasURI(URI):
    def __post_init__(self) -> None:
        assert self.uri.startswith("/api/v1/doc/docalias/")


@dataclass(frozen=True)
class DocumentAlias(Resource):
    id           : int
    resource_uri : DocumentAliasURI
    document     : DocumentURI
    name         : str


@dataclass(frozen=True)
class DocumentEventURI(URI):
    def __post_init__(self) -> None:
        assert self.uri.startswith("/api/v1/doc/docevent/")


@dataclass(frozen=True)
class DocumentEvent(Resource):
    by              : PersonURI
    desc            : str
    doc             : DocumentURI
    id              : int
    resource_uri    : DocumentEventURI
    rev             : str
    time            : datetime
    type            : str


@dataclass(frozen=True)
class BallotPositionNameURI(URI):
    def __post_init__(self) -> None:
        assert self.uri.startswith("/api/v1/name/ballotpositionname/")


@dataclass(frozen=True)
class BallotPositionName(Resource):
    blocking     : bool
    desc         : Optional[str]
    name         : str
    order        : int
    resource_uri : BallotPositionNameURI
    slug         : str
    used         : bool


@dataclass(frozen=True)
class BallotTypeURI(URI):
    def __post_init__(self) -> None:
        assert self.uri.startswith("/api/v1/doc/ballottype/")


@dataclass(frozen=True)
class BallotType(Resource):
    doc_type     : DocumentTypeURI
    id           : int
    name         : str
    order        : int
    positions    : List[BallotPositionNameURI]
    question     : str
    resource_uri : BallotTypeURI
    slug         : str
    used         : bool


@dataclass(frozen=True)
class BallotDocumentEventURI(URI):
    def __post_init__(self) -> None:
        assert self.uri.startswith("/api/v1/doc/ballotdocevent/")


@dataclass(frozen=True)
class BallotDocumentEvent(Resource):
    ballot_type     : BallotTypeURI
    by              : PersonURI
    desc            : str
    doc             : DocumentURI
    docevent_ptr    : DocumentEventURI
    id              : int
    resource_uri    : BallotDocumentEventURI
    rev             : str
    time            : datetime
    type            : str


@dataclass(frozen=True)
class RelationshipTypeURI(URI):
    def __post_init__(self) -> None:
        assert self.uri.startswith("/api/v1/name/docrelationshipname/")


@dataclass(frozen=True)
class RelationshipType(Resource):
    resource_uri   : RelationshipTypeURI
    slug           : str
    desc           : str
    name           : str
    used           : bool
    order          : int
    revname        : str


@dataclass(frozen=True)
class RelatedDocumentURI(URI):
    def __post_init__(self) -> None:
        assert self.uri.startswith("/api/v1/doc/relateddocument/")


@dataclass(frozen=True)
class RelatedDocument(Resource):
    id              : int
    relationship    : RelationshipTypeURI
    resource_uri    : RelatedDocumentURI
    source          : DocumentURI
    target          : DocumentAliasURI


class DocumentAuthorURI(URI):
    def __post_init__(self) -> None:
        assert self.uri.startswith("/api/v1/doc/documentauthor/")

@dataclass(frozen=True)
class DocumentAuthor(Resource):
    id           : int
    order        : int
    resource_uri : DocumentAuthorURI
    country      : str
    affiliation  : str
    document     : DocumentURI
    person       : PersonURI
    email        : EmailURI


# ---------------------------------------------------------------------------------------------------------------------------------
# Types relating to groups:


@dataclass(frozen=True)
class GroupStateURI(URI):
    def __post_init__(self) -> None:
        assert self.uri.startswith("/api/v1/name/groupstatename/")


@dataclass(frozen=True)
class GroupState(Resource):
    resource_uri   : GroupStateURI
    slug           : str
    desc           : str
    name           : str
    used           : bool
    order          : int


# GroupURI is defined earlier, to avoid circular dependencies


@dataclass(frozen=True)
class Group(Resource):
    acronym        : str
    ad             : Optional[PersonURI]
    charter        : Optional[DocumentURI]
    comments       : str
    description    : str
    id             : int
    list_archive   : str
    list_email     : str
    list_subscribe : str
    name           : str
    parent         : Optional[GroupURI]
    resource_uri   : GroupURI
    state          : GroupStateURI
    time           : datetime
    type           : str    # FIXME: this should be a URI subtype
    unused_states  : List[str]
    unused_tags    : List[str]


@dataclass(frozen=True)
class GroupHistoryURI(URI):
    def __post_init__(self) -> None:
        assert self.uri.startswith("/api/v1/group/grouphistory/")


@dataclass(frozen=True)
class GroupHistory(Resource):
    acronym              : str
    ad                   : Optional[PersonURI]
    comments             : str
    description          : str
    group                : GroupURI
    id                   : int
    list_archive         : str
    list_email           : str
    list_subscribe       : str
    name                 : str
    parent               : Optional[GroupURI]
    resource_uri         : GroupHistoryURI
    state                : GroupStateURI
    time                 : datetime
    type                 : str    # FIXME: this should be a URI subtype
    unused_states        : List[str]
    unused_tags          : List[str]
    uses_milestone_dates : bool


# ---------------------------------------------------------------------------------------------------------------------------------
# Types relating to meetings:

class MeetingStatus(Enum):
    FUTURE    = 1
    ONGOING   = 2
    COMPLETED = 3


@dataclass(frozen=True)
class MeetingURI(URI):
    def __post_init__(self) -> None:
        assert self.uri.startswith("/api/v1/meeting/meeting/")


@dataclass(frozen=True)
class MeetingTypeURI(URI):
    def __post_init__(self) -> None:
        assert self.uri.startswith("/api/v1/name/meetingtypename/")


@dataclass(frozen=True)
class MeetingType(Resource):
    name         : str
    order        : int
    resource_uri : MeetingTypeURI
    slug         : str
    desc         : str
    used         : bool


@dataclass(frozen=True)
class ScheduleURI(URI):
    def __post_init__(self) -> None:
        assert self.uri.startswith("/api/v1/meeting/schedule/")


@dataclass(frozen=True)
class Schedule(Resource):
    """
    A particular version of the meeting schedule (i.e., the meeting agenda)

    Use `meeting_session_assignments()` to find the assignment of sessions
    to timeslots within this schedule.
    """
    id           : int
    name         : str
    resource_uri : ScheduleURI
    owner        : PersonURI
    meeting      : MeetingURI
    visible      : bool
    public       : bool
    badness      : Optional[str]


@dataclass(frozen=True)
class Meeting(Resource):
    id                               : int
    resource_uri                     : MeetingURI
    type                             : MeetingTypeURI
    country                          : str
    city                             : str
    venue_name                       : str
    venue_addr                       : str
    date                             : str  # FIXME: this should be a date object
    days                             : int  # FIXME: this should be a timedelta object
    time_zone                        : str
    acknowledgements                 : str
    agenda_info_note                 : str
    agenda_warning_note              : str
    session_request_lock_message     : str
    idsubmit_cutoff_warning_days     : str
    idsubmit_cutoff_time_utc         : str
    idsubmit_cutoff_day_offset_00    : int
    idsubmit_cutoff_day_offset_01    : int
    submission_start_day_offset      : int
    submission_cutoff_day_offset     : int
    submission_correction_day_offset : int
    agenda                           : ScheduleURI  # An alias for schedule
    schedule                         : ScheduleURI  # The current meeting schedule (i.e., the agenda)
    number                           : str
    break_area                       : str
    reg_area                         : str
    proceedings_final                : bool
    show_important_dates             : bool
    attendees                        : Optional[int]
    updated                          : datetime     # Time this record was modified

    def status(self) -> MeetingStatus:
        now = datetime.now()
        meeting_start = datetime.strptime(self.date, "%Y-%m-%d")
        meeting_end   = meeting_start + timedelta(days = self.days - 1)
        if meeting_start > now:
            return MeetingStatus.FUTURE
        elif meeting_end < now:
            return MeetingStatus.COMPLETED
        else:
            return MeetingStatus.ONGOING


@dataclass(frozen=True)
class SessionURI(URI):
    def __post_init__(self) -> None:
        assert self.uri.startswith("/api/v1/meeting/session/")


@dataclass(frozen=True)
class TimeslotURI(URI):
    def __post_init__(self) -> None:
        assert self.uri.startswith("/api/v1/meeting/timeslot/")


@dataclass(frozen=True)
class Timeslot(Resource):
    id            : int
    resource_uri  : TimeslotURI
    type          : str               # FIXME: this is a URI "/api/v1/name/timeslottypename/regular/"
    meeting       : MeetingURI
    sessions      : List[SessionURI]  # Sessions assigned to this slot in various versions of the agenda; current assignment is last
    name          : str
    time          : datetime
    duration      : str               # FIXME: this should be a timedelta object
    location      : str               # FIXME: this is a URI "/api/v1/meeting/room/668
    show_location : bool
    modified      : datetime


@dataclass(frozen=True)
class SessionAssignmentURI(URI):
    def __post_init__(self) -> None:
        assert self.uri.startswith("/api/v1/meeting/schedtimesessassignment/")


@dataclass(frozen=True)
class SessionAssignment(Resource):
    """
    The assignment of a `session` to a `timeslot` within a meeting `schedule`
    """
    id           : int
    resource_uri : SessionAssignmentURI
    session      : SessionURI
    agenda       : ScheduleURI  # An alias for `schedule`
    schedule     : ScheduleURI
    timeslot     : TimeslotURI
    modified     : datetime
    notes        : str
    pinned       : bool
    extendedfrom : Optional[str]
    badness      : int


@dataclass(frozen=True)
class Session(Resource):
    id                  : int
    type                : str           # FIXME: this is a URI
    name                : str
    resource_uri        : SessionURI
    meeting             : MeetingURI
    group               : GroupURI
    materials           : List[DocumentURI]
    scheduled           : str          # Date scheduled
    requested_duration  : str
    resources           : List[str]    # FIXME
    agenda_note         : str
    assignments         : List[SessionAssignmentURI]
    remote_instructions : str
    short               : str
    attendees           : int
    modified            : datetime
    comments            : str


# ---------------------------------------------------------------------------------------------------------------------------------
# Types relating to mailing lists:

@dataclass(frozen=True)
class MailingListURI(URI):
    def __post_init__(self) -> None:
        assert self.uri.startswith("/api/v1/mailinglists/list/")


@dataclass(frozen=True)
class MailingList(Resource):
    id           : int
    resource_uri : MailingListURI
    name         : str
    description  : str
    advertised   : bool


@dataclass(frozen=True)
class MailingListSubscriptionsURI(URI):
    def __post_init__(self) -> None:
        assert self.uri.startswith("/api/v1/mailinglists/subscribed/")


@dataclass(frozen=True)
class MailingListSubscriptions(Resource):
    id           : int
    resource_uri : MailingListSubscriptionsURI
    email        : str
    lists        : List[MailingListURI]
    time         : datetime


# =================================================================================================================================
# A class to represent the datatracker:

class DataTracker:
    """
    A class for interacting with the IETF DataTracker.
    """
    def __init__(self, cache_dir: Optional[Path] = None):
        """
        Parameters:
            cache_dir      -- If set, use this directory as a cache for Datatracker objects
        """
        self.session  = requests.Session()
        self.ua       = "glasgow-ietfdata/0.2.0"          # Update when making a new relaase
        self.base_url = "https://datatracker.ietf.org"
        self.http_req = 0
        self.cache_dir = cache_dir
        self.pavlova = Pavlova()
        # Please sort the following alphabetically:
        self.pavlova.register_parser(BallotDocumentEventURI, GenericParser(self.pavlova, BallotDocumentEventURI))
        self.pavlova.register_parser(BallotPositionNameURI,  GenericParser(self.pavlova, BallotPositionNameURI))
        self.pavlova.register_parser(BallotTypeURI,          GenericParser(self.pavlova, BallotTypeURI))
        self.pavlova.register_parser(DocumentAliasURI,       GenericParser(self.pavlova, DocumentAliasURI))
        self.pavlova.register_parser(DocumentAuthorURI,      GenericParser(self.pavlova, DocumentAuthorURI))
        self.pavlova.register_parser(DocumentEventURI,       GenericParser(self.pavlova, DocumentEventURI))
        self.pavlova.register_parser(DocumentStateURI,       GenericParser(self.pavlova, DocumentStateURI))
        self.pavlova.register_parser(DocumentStateTypeURI,   GenericParser(self.pavlova, DocumentStateTypeURI))
        self.pavlova.register_parser(DocumentTypeURI,        GenericParser(self.pavlova, DocumentTypeURI))
        self.pavlova.register_parser(DocumentURI,            GenericParser(self.pavlova, DocumentURI))
        self.pavlova.register_parser(EmailURI,               GenericParser(self.pavlova, EmailURI))
        self.pavlova.register_parser(GroupHistoryURI,        GenericParser(self.pavlova, GroupHistoryURI))
        self.pavlova.register_parser(GroupStateURI,          GenericParser(self.pavlova, GroupStateURI))
        self.pavlova.register_parser(GroupURI,               GenericParser(self.pavlova, GroupURI))
        self.pavlova.register_parser(MailingListURI,         GenericParser(self.pavlova, MailingListURI))
        self.pavlova.register_parser(MailingListSubscriptionsURI, GenericParser(self.pavlova, MailingListSubscriptionsURI))
        self.pavlova.register_parser(MeetingTypeURI,         GenericParser(self.pavlova, MeetingTypeURI))
        self.pavlova.register_parser(MeetingURI,             GenericParser(self.pavlova, MeetingURI))
        self.pavlova.register_parser(PersonAliasURI,         GenericParser(self.pavlova, PersonAliasURI))
        self.pavlova.register_parser(PersonEventURI,         GenericParser(self.pavlova, PersonEventURI))
        self.pavlova.register_parser(PersonURI,              GenericParser(self.pavlova, PersonURI))
        self.pavlova.register_parser(RelationshipTypeURI,    GenericParser(self.pavlova, RelationshipTypeURI))
        self.pavlova.register_parser(RelatedDocumentURI,     GenericParser(self.pavlova, RelatedDocumentURI))
        self.pavlova.register_parser(SessionAssignmentURI,   GenericParser(self.pavlova, SessionAssignmentURI))
        self.pavlova.register_parser(SessionURI,             GenericParser(self.pavlova, SessionURI))
        self.pavlova.register_parser(ScheduleURI,            GenericParser(self.pavlova, ScheduleURI))
        self.pavlova.register_parser(StreamURI,              GenericParser(self.pavlova, StreamURI))
        self.pavlova.register_parser(SubmissionCheckURI,     GenericParser(self.pavlova, SubmissionCheckURI))
        self.pavlova.register_parser(SubmissionEventURI,     GenericParser(self.pavlova, SubmissionEventURI))
        self.pavlova.register_parser(SubmissionURI,          GenericParser(self.pavlova, SubmissionURI))
        self.pavlova.register_parser(TimeslotURI,            GenericParser(self.pavlova, TimeslotURI))


    def __del__(self):
        self.session.close()


    def _cache_filepath(self, resource_uri: URI) -> Path:
        assert self.cache_dir is not None
        return Path(self.cache_dir, resource_uri.uri[1:-1] + ".json")


    def _obj_is_cached(self, resource_uri: URI) -> bool:
        if self.cache_dir is None:
            return False
        return self._cache_filepath(resource_uri).exists()


    def _retrieve_from_cache(self, resource_uri: URI) -> Dict[Any, Any]:
        obj_json = {}
        with open(self._cache_filepath(resource_uri)) as cache_file:
            obj_json = json.load(cache_file)
        return obj_json


    def _cache_obj(self, resource_uri: URI, obj_json: Dict[Any, Any]) -> None:
        if self.cache_dir is not None:
            cache_filepath = self._cache_filepath(resource_uri)
            cache_filepath.parent.mkdir(parents=True, exist_ok=True)
            with open(cache_filepath, "w") as cache_file:
                json.dump(obj_json, cache_file)


    def _rate_limit(self) -> None:
        # A trivial rate limiter. Called before every HTTP GET to the datatracker.
        # The datatracker objects if more than 100 requests are made on a single
        # persistent HTTP connection.
        self.http_req += 1
        if (self.http_req % 100) == 0:
            self.session.close()


    def _retrieve(self, resource_uri: URI, obj_type: Type[T]) -> Optional[T]:
        headers = {'User-Agent': self.ua}
        if self._obj_is_cached(resource_uri):
            obj_json = self._retrieve_from_cache(resource_uri)
        else:
            self._rate_limit()
            r = self.session.get(self.base_url + resource_uri.uri, params=resource_uri.params, headers=headers, verify=True, stream=False)
            if r.status_code == 200:
                obj_json = r.json()
                self._cache_obj(resource_uri, obj_json)
            else:
                print("_retrieve failed: {} {}".format(r.status_code, self.base_url + resource_uri.uri))
                return None
        obj = self.pavlova.from_mapping(obj_json, obj_type) # type: T
        return obj

    def _retrieve_multi(self, resource_uri: URI, obj_type: Type[T]) -> Iterator[T]:
        resource_uri.params["limit"] = "100"
        while resource_uri.uri is not None:
            headers = {'user-agent': self.ua}
            self._rate_limit()
            r = self.session.get(self.base_url + resource_uri.uri, params=resource_uri.params, headers=headers, verify=True, stream=False)
            if r.status_code == 200:
                meta = r.json()['meta']
                objs = r.json()['objects']
                resource_uri  = URI(meta['next'])
                for obj_json in objs:
                    obj = self.pavlova.from_mapping(obj_json, obj_type) # type: T
                    self._cache_obj(obj.resource_uri, obj_json)
                    yield obj
            else:
                print("_retrieve_multi failed: {}".format(r.status_code))
                print(r.status_code)
                return None


    # ----------------------------------------------------------------------------------------------------------------------------
    # Datatracker API endpoints returning information about people:
    # * https://datatracker.ietf.org/api/v1/person/person/
    # * https://datatracker.ietf.org/api/v1/person/person/20209/
    # * https://datatracker.ietf.org/api/v1/person/historicalperson/
    # * https://datatracker.ietf.org/api/v1/person/alias/

    def person(self, person_uri: PersonURI) -> Optional[Person]:
        return self._retrieve(person_uri, Person)


    def person_from_email(self, email_addr: str) -> Optional[Person]:
        email = self.email(EmailURI("/api/v1/person/email/" + email_addr + "/"))
        if email is not None:
            return self.person(email.person)
        else:
            return None


    def person_aliases(self, person: Person) -> Iterator[PersonAlias]:
        url = PersonAliasURI("/api/v1/person/alias/")
        url.params["person"] = str(person.id)
        return self._retrieve_multi(url, PersonAlias)


    def person_history(self, person: Person) -> Iterator[HistoricalPerson]:
        url = PersonURI("/api/v1/person/historicalperson/")
        url.params["id"] = str(person.id)
        return self._retrieve_multi(url, HistoricalPerson)


    def person_events(self, person: Person) -> Iterator[PersonEvent]:
        url = PersonEventURI("/api/v1/person/personevent/")
        url.params["person"] = str(person.id)
        return self._retrieve_multi(url, PersonEvent)


    def people(self,
            since : str ="1970-01-01T00:00:00",
            until : str ="2038-01-19T03:14:07",
            name_contains : Optional[str] = None) -> Iterator[Person]:
        """
        A generator that returns people recorded in the datatracker. As of April
        2018, there are approximately 21500 people recorded.

        Parameters:
            since         -- Only return people with timestamp after this
            until         -- Only return people with timestamp before this
            name_contains -- Only return peopls whose name containing this string

        Returns:
            An iterator, where each element is as returned by the person() method
        """
        url = PersonURI("/api/v1/person/person/")
        url.params["time__gte"] = since
        url.params["time__lt"]  = until
        url.params["name__contains"] = name_contains
        return self._retrieve_multi(url, Person)


    # ----------------------------------------------------------------------------------------------------------------------------
    # Datatracker API endpoints returning information about email addresses:
    # * https://datatracker.ietf.org/api/v1/person/email/csp@csperkins.org/
    # * https://datatracker.ietf.org/api/v1/person/historicalemail/

    def email(self, email_uri: EmailURI) -> Optional[Email]:
        return self._retrieve(email_uri, Email)


    def email_for_person(self, person: Person) -> Iterator[Email]:
        uri = EmailURI("/api/v1/person/email/")
        uri.params["person"] = str(person.id)
        return self._retrieve_multi(uri, Email)


    def email_history_for_address(self, email_addr: str) -> Iterator[HistoricalEmail]:
        uri = EmailURI("/api/v1/person/historicalemail/")
        uri.params["address"] = email_addr
        return self._retrieve_multi(uri, HistoricalEmail)


    def email_history_for_person(self, person: Person) -> Iterator[HistoricalEmail]:
        uri = EmailURI("/api/v1/person/historicalemail/")
        uri.params["person"] = person.id
        return self._retrieve_multi(uri, HistoricalEmail)


    def emails(self,
               since : str ="1970-01-01T00:00:00",
               until : str ="2038-01-19T03:14:07",
               addr_contains : Optional[str] = None) -> Iterator[Email]:
        """
        A generator that returns email addresses recorded in the datatracker.

        Parameters:
            since         -- Only return email addresses with timestamp after this
            until         -- Only return email addresses with timestamp before this
            addr_contains -- Only return email addresses containing this substring

        Returns:
            An iterator, where each element is an Email object
        """
        url = EmailURI("/api/v1/person/email/")
        url.params["time__gte"] = since
        url.params["time__lt"]   = until
        url.params["address__contains"] = addr_contains
        return self._retrieve_multi(url, Email)


    # ----------------------------------------------------------------------------------------------------------------------------
    # Datatracker API endpoints returning information about documents:
    # * https://datatracker.ietf.org/api/v1/doc/document/                        - list of documents
    # * https://datatracker.ietf.org/api/v1/doc/document/draft-ietf-avt-rtp-new/ - info about document

    def document(self, document_uri: DocumentURI) -> Optional[Document]:
        return self._retrieve(document_uri, Document)


    def documents(self,
            since   : str = "1970-01-01T00:00:00",
            until   : str = "2038-01-19T03:14:07",
            doctype : Optional[DocumentType] = None,
            group   : Optional[Group]        = None) -> Iterator[Document]:
        url = DocumentURI("/api/v1/doc/document/")
        url.params["time__gt"] = since
        url.params["time__lt"] = until
        if doctype is not None:
            url.params["type"] = doctype.slug
        if group is not None:
            url.params["group"] = group.id
        return self._retrieve_multi(url, Document)


    # Datatracker API endpoints returning information about document aliases:
    # * https://datatracker.ietf.org/api/v1/doc/docalias/?name=/                 - draft that became the given RFC

    def docaliases_from_name(self, alias: str) -> Iterator[DocumentAlias]:
        """
        Returns a list of DocumentAlias objects that correspond to the specified name.

        Parameters:
            name -- The name to lookup, for example "rfc3550", "std68", "bcp25", "draft-ietf-quic-transport"

        Returns:
            A list of DocumentAlias objects
        """
        url = DocumentAliasURI("/api/v1/doc/docalias/")
        url.params["name"] = alias
        return self._retrieve_multi(url, DocumentAlias)


    def document_from_draft(self, draft: str) -> Optional[Document]:
        """
        Returns the document with the specified name.

        Parameters:
            name -- The name of the document to lookup (e.g, "draft-ietf-avt-rtp-new")

        Returns:
            A Document object
        """
        assert draft.startswith("draft-")
        docs = list(self.docaliases_from_name(draft))
        if len(docs) == 0:
            return None
        elif len(docs) == 1:
            return self.document(docs[0].document)
        else:
            raise RuntimeError


    def document_from_rfc(self, rfc: str) -> Optional[Document]:
        """
        Returns the document that became the specified RFC.

        Parameters:
            rfc -- The RFC to lookup (e.g., "rfc3550" or "RFC3550")

        Returns:
            A Document object
        """
        assert rfc.lower().startswith("rfc")
        docs = list(self.docaliases_from_name(rfc.lower()))
        if len(docs) == 0:
            return None
        elif len(docs) == 1:
            return self.document(docs[0].document)
        else:
            raise RuntimeError


    def documents_from_bcp(self, bcp: str) -> Iterator[Document]:
        """
        Returns the document that became the specified BCP.

        Parameters:
            bcp -- The BCP to lookup (e.g., "bcp205" or "BCP205")

        Returns:
            A list of Document objects
        """
        assert bcp.lower().startswith("bcp")
        for alias in self.docaliases_from_name(bcp.lower()):
            doc = self.document(alias.document)
            if doc is not None:
                yield doc


    def documents_from_std(self, std: str) -> Iterator[Document]:
        """
        Returns the document that became the specified STD.

        Parameters:
            std -- The STD to lookup (e.g., "std68" or "STD68")

        Returns:
            A list of Document objects
        """
        assert std.lower().startswith("std")
        for alias in self.docaliases_from_name(std.lower()):
            doc = self.document(alias.document)
            if doc is not None:
                yield doc


    # Datatracker API endpoints returning information about document types:
    # * https://datatracker.ietf.org/api/v1/name/doctypename/

    def document_type(self, doc_type_uri: DocumentTypeURI) -> Optional[DocumentType]:
        return self._retrieve(doc_type_uri, DocumentType)


    def document_types(self) -> Iterator[DocumentType]:
        return self._retrieve_multi(DocumentTypeURI("/api/v1/name/doctypename/"), DocumentType)


    # Datatracker API endpoints returning information about document states:
    # * https://datatracker.ietf.org/api/v1/doc/state/                           - Types of state a document can be in
    # * https://datatracker.ietf.org/api/v1/doc/statetype/                       - Possible types of state for a document

    def document_state(self, state_uri: DocumentStateURI) -> Optional[DocumentState]:
        return self._retrieve(state_uri, DocumentState)


    def document_states(self, state_type : Optional[DocumentStateType] = None) -> Iterator[DocumentState]:
        url = DocumentStateURI("/api/v1/doc/state/")
        if state_type is not None:
            url.params["type"] = state_type.slug
        return self._retrieve_multi(url, DocumentState)


    def document_state_type(self, state_type_uri : DocumentStateTypeURI) -> Optional[DocumentStateType]:
        return self._retrieve(state_type_uri, DocumentStateType)


    def document_state_types(self) -> Iterator[DocumentStateType]:
        url = DocumentStateTypeURI("/api/v1/doc/statetype/")
        return self._retrieve_multi(url, DocumentStateType)


    # Datatracker API endpoints returning information about document events:
    # * https://datatracker.ietf.org/api/v1/doc/docevent/                        - list of document events
    # * https://datatracker.ietf.org/api/v1/doc/docevent/?doc=...                - events for a document
    # * https://datatracker.ietf.org/api/v1/doc/docevent/?by=...                 - events by a person (as /api/v1/person/person)
    # * https://datatracker.ietf.org/api/v1/doc/docevent/?time=...               - events by time
    #   https://datatracker.ietf.org/api/v1/doc/statedocevent/                   - subset of /api/v1/doc/docevent/; same parameters
    #   https://datatracker.ietf.org/api/v1/doc/newrevisiondocevent/             -               "                "
    #   https://datatracker.ietf.org/api/v1/doc/submissiondocevent/              -               "                "
    #   https://datatracker.ietf.org/api/v1/doc/writeupdocevent/                 -               "                "
    #   https://datatracker.ietf.org/api/v1/doc/consensusdocevent/               -               "                "
    #   https://datatracker.ietf.org/api/v1/doc/reviewrequestdocevent/           -               "                "
    #   https://datatracker.ietf.org/api/v1/doc/lastcalldocevent/                -               "                "
    #   https://datatracker.ietf.org/api/v1/doc/telechatdocevent/                -               "                "
    #   https://datatracker.ietf.org/api/v1/doc/initialreviewdocevent/           -               "                "
    #   https://datatracker.ietf.org/api/v1/doc/editedauthorsdocevent/           -               "                "

    def document_event(self, event_uri : DocumentEventURI) -> Optional[DocumentEvent]:
        return self._retrieve(event_uri, DocumentEvent)


    def document_events(self,
                        since      : str = "1970-01-01T00:00:00",
                        until      : str = "2038-01-19T03:14:07",
                        doc        : Document = None,
                        by         : Person   = None,
                        event_type : str      = None) -> Iterator[DocumentEvent]:
        """
        A generator returning information about document events.

        Parameters:
            since      -- Only return document events with timestamp after this
            until      -- Only return document events with timestamp after this
            doc        -- Only return document events for this document
            by         -- Only return document events by this person
            event_type -- Only return document events with this type

        Returns:
           A sequence of DocumentEvent objects
        """
        url = DocumentEventURI("/api/v1/doc/docevent/")
        url.params["time__gt"] = since
        url.params["time__lt"] = until
        if doc is not None:
            url.params["doc"]  = doc.id
        if by is not None:
            url.params["by"]   = by.id
        url.params["type"]     = event_type
        return self._retrieve_multi(url, DocumentEvent)


    # Datatracker API endpoints returning information about document authorship:
    # * https://datatracker.ietf.org/api/v1/doc/documentauthor/?document=...     - authors of a document
    # * https://datatracker.ietf.org/api/v1/doc/documentauthor/?person=...       - documents by person
    # * https://datatracker.ietf.org/api/v1/doc/documentauthor/?email=...        - documents by person

    def document_authors(self, document : Document) -> Iterator[DocumentAuthor]:
        url = DocumentAuthorURI("/api/v1/doc/documentauthor/")
        url.params["document"] = document.id
        return self._retrieve_multi(url, DocumentAuthor)


    def documents_authored_by_person(self, person : Person) -> Iterator[DocumentAuthor]:
        url = DocumentAuthorURI("/api/v1/doc/documentauthor/")
        url.params["person"] = person.id
        return self._retrieve_multi(url, DocumentAuthor)


    def documents_authored_by_email(self, email : Email) -> Iterator[DocumentAuthor]:
        url = DocumentAuthorURI("/api/v1/doc/documentauthor/")
        url.params["email"] = email.address
        return self._retrieve_multi(url, DocumentAuthor)


    # Datatracker API endpoints returning information about related documents:
    #   https://datatracker.ietf.org/api/v1/doc/relateddocument/?source=...      - documents that source draft relates to
    #   https://datatracker.ietf.org/api/v1/doc/relateddocument/?target=...      - documents that relate to target draft
    #   https://datatracker.ietf.org/api/v1/doc/relateddochistory/

    def related_documents(self,
        source               : Optional[Document]         = None,
        target               : Optional[DocumentAlias]    = None,
        relationship_type    : Optional[RelationshipType] = None) -> Iterator[RelatedDocument]:

        url = RelatedDocumentURI("/api/v1/doc/relateddocument/")
        if source is not None:
            url.params["source"] = source.id
        if target is not None:
            url.params["target"] = target.id
        if relationship_type is not None:
            url.params["relationship"] = relationship_type.slug
        return self._retrieve_multi(url, RelatedDocument)


    def relationship_type(self, relationship_type_uri: RelationshipTypeURI) -> Optional[RelationshipType]:
        """
        Retrieve a relationship type

        Parameters:
            relationship_type_uri -- The relationship type uri,
            as found in the resource_uri of a relationship type.

        Returns:
            A RelationshipType object
        """
        return self._retrieve(relationship_type_uri, RelationshipType)


    def relationship_types(self) -> Iterator[RelationshipType]:
        """
        A generator returning the possible relationship types

        Parameters:
           None

        Returns:
            An iterator of RelationshipType objects
        """
        url = RelationshipTypeURI("/api/v1/name/docrelationshipname/")
        return self._retrieve_multi(url, RelationshipType)


    # Datatracker API endpoints returning information about document history:
    #   https://datatracker.ietf.org/api/v1/doc/dochistory/
    #   https://datatracker.ietf.org/api/v1/doc/dochistoryauthor/

    # FIXME: implement document history methods


    # ----------------------------------------------------------------------------------------------------------------------------
    # Datatracker API endpoints returning information about ballots and document approval:
    # * https://datatracker.ietf.org/api/v1/name/ballotpositionname/
    #   https://datatracker.ietf.org/api/v1/doc/ballotpositiondocevent/
    # * https://datatracker.ietf.org/api/v1/doc/ballottype/
    # * https://datatracker.ietf.org/api/v1/doc/ballotdocevent/

    def ballot_position_name(self, ballot_position_name_uri : BallotPositionNameURI) -> Optional[BallotPositionName]:
        return self._retrieve(ballot_position_name_uri, BallotPositionName)


    def ballot_position_names(self) -> Iterator[BallotPositionName]:
        """
        A generator returning information about ballot position names. These describe
        the names of the responses that a person can give to a ballot (e.g., "Discuss",
        "Abstain", "No Objection", ...).

        Returns:
           A sequence of BallotPositionName objects
        """
        url = BallotPositionNameURI("/api/v1/name/ballotpositionname/")
        return self._retrieve_multi(url, BallotPositionName)


    def ballot_type(self, ballot_type_uri : BallotTypeURI) -> Optional[BallotType]:
        return self._retrieve(ballot_type_uri, BallotType)


    def ballot_types(self, doc_type : Optional[DocumentType]) -> Iterator[BallotType]:
        """
        A generator returning information about ballot types.

        Parameters:
            doc_type     -- Only return ballot types relating to this document type

        Returns:
           A sequence of BallotType objects
        """
        url = BallotTypeURI("/api/v1/doc/ballottype/")
        if doc_type is not None:
            url.params["doc_type"] = doc_type.slug
        return self._retrieve_multi(url, BallotType)



    def ballot_document_event(self, ballot_event_uri : BallotDocumentEventURI) -> Optional[BallotDocumentEvent]:
        return self._retrieve(ballot_event_uri, BallotDocumentEvent)


    def ballot_document_events(self,
                        since       : str = "1970-01-01T00:00:00",
                        until       : str = "2038-01-19T03:14:07",
                        ballot_type : Optional[BallotType]    = None,
                        event_type  : Optional[str]           = None,
                        by          : Optional[Person]        = None,
                        doc         : Optional[Document]      = None) -> Iterator[BallotDocumentEvent]:
        """
        A generator returning information about ballot document events.

        Parameters:
            since        -- Only return ballot document events with timestamp after this
            until        -- Only return ballot document events with timestamp after this
            ballot_type  -- Only return ballot document events of this ballot type
            event_type   -- Only return ballot document events with this type
            by           -- Only return ballot document events by this person
            doc          -- Only return ballot document events that relate to this document

        Returns:
           A sequence of BallotDocumentEvent objects
        """
        url = BallotDocumentEventURI("/api/v1/doc/ballotdocevent/")
        url.params["time__gt"] = since
        url.params["time__lt"] = until
        if ballot_type is not None:
            url.params["ballot_type"] = ballot_type.id
        if by is not None:
            url.params["by"] = by.id
        if doc is not None:
            url.params["doc"] = doc.id
        url.params["type"] = event_type
        return self._retrieve_multi(url, BallotDocumentEvent)


    # ----------------------------------------------------------------------------------------------------------------------------
    # Datatracker API endpoints returning information about document submissions:
    # * https://datatracker.ietf.org/api/v1/submit/submission/
    # * https://datatracker.ietf.org/api/v1/submit/submissionevent/
    #   https://datatracker.ietf.org/api/v1/submit/submissioncheck/
    #   https://datatracker.ietf.org/api/v1/submit/preapproval/

    def submission(self, submission_uri: SubmissionURI) -> Optional[Submission]:
        return self._retrieve(submission_uri, Submission)


    def submissions(self,
            since           : str = "1970-01-01T00:00:00",
            until           : str = "2038-01-19T03:14:07") -> Iterator[Submission]:
        url = SubmissionURI("/api/v1/submit/submission/")
        url.params["time__gt"] = since
        url.params["time__lt"] = until
        return self._retrieve_multi(url, Submission)


    def submission_event(self, event_uri: SubmissionEventURI) -> Optional[SubmissionEvent]:
        return self._retrieve(event_uri, SubmissionEvent)


    def submission_events(self,
                        since      : str = "1970-01-01T00:00:00",
                        until      : str = "2038-01-19T03:14:07",
                        by         : Optional[Person]     = None,
                        submission : Optional[Submission] = None) -> Iterator[SubmissionEvent]:
        """
        A generator returning information about submission events.

        Parameters:
            since      -- Only return submission events with timestamp after this
            until      -- Only return submission events with timestamp after this
            by         -- Only return submission events by this person
            submission -- Only return submission events about this submission

        Returns:
           A sequence of SubmissionEvent objects
        """
        url = SubmissionEventURI("/api/v1/submit/submissionevent/")
        url.params["time__gt"] = since
        url.params["time__lt"] = until
        if by is not None:
            url.params["by"] = by.id
        if submission is not None:
            url.params["submission"] = submission.id
        return self._retrieve_multi(url, SubmissionEvent)

    # ----------------------------------------------------------------------------------------------------------------------------
    # Datatracker API endpoints returning miscellaneous information about documents:
    #   https://datatracker.ietf.org/api/v1/doc/docreminder/
    #   https://datatracker.ietf.org/api/v1/doc/documenturl/
    #   https://datatracker.ietf.org/api/v1/doc/deletedevent/

    # FIXME: implement these


    # ----------------------------------------------------------------------------------------------------------------------------
    # Datatracker API endpoints returning information about RFC publication streams:
    # * https://datatracker.ietf.org/api/v1/name/streamname/

    def stream(self, stream_uri: StreamURI) -> Optional[Stream]:
        return self._retrieve(stream_uri, Stream)


    def streams(self) -> Iterator[Stream]:
        return self._retrieve_multi(StreamURI("/api/v1/name/streamname/"), Stream)


    # ----------------------------------------------------------------------------------------------------------------------------
    # Datatracker API endpoints returning information about working groups:
    # * https://datatracker.ietf.org/api/v1/group/group/                               - list of groups
    # * https://datatracker.ietf.org/api/v1/group/group/2161/                          - info about group 2161
    # * https://datatracker.ietf.org/api/v1/group/grouphistory/?group=2161             - history
    #   https://datatracker.ietf.org/api/v1/group/groupurl/?group=2161                 - URLs
    #   https://datatracker.ietf.org/api/v1/group/groupevent/?group=2161               - events
    #   https://datatracker.ietf.org/api/v1/group/groupmilestone/?group=2161           - Current milestones
    #   https://datatracker.ietf.org/api/v1/group/groupmilestonehistory/?group=2161    - Previous milestones
    #   https://datatracker.ietf.org/api/v1/group/milestonegroupevent/?group=2161      - changed milestones
    #   https://datatracker.ietf.org/api/v1/group/role/?group=2161                     - The current WG chairs and ADs of a group
    #   https://datatracker.ietf.org/api/v1/group/role/?person=20209                   - Groups a person is currently involved with
    #   https://datatracker.ietf.org/api/v1/group/role/?email=csp@csperkins.org        - Groups a person is currently involved with
    #   https://datatracker.ietf.org/api/v1/group/rolehistory/?group=2161              - The previous WG chairs and ADs of a group
    #   https://datatracker.ietf.org/api/v1/group/rolehistory/?person=20209            - Groups person was previously involved with
    #   https://datatracker.ietf.org/api/v1/group/rolehistory/?email=csp@csperkins.org - Groups person was previously involved with
    #   https://datatracker.ietf.org/api/v1/group/changestategroupevent/?group=2161    - Group state changes
    #   https://datatracker.ietf.org/api/v1/group/groupstatetransitions                - ???
    # * https://datatracker.ietf.org/api/v1/name/groupstatename/
    #   https://datatracker.ietf.org/api/v1/name/grouptypename/

    def group(self, group_uri: GroupURI) -> Optional[Group]:
        return self._retrieve(group_uri, Group)


    def group_from_acronym(self, acronym: str) -> Optional[Group]:
        url = GroupURI("/api/v1/group/group/")
        url.params["acronym"] = acronym
        groups = list(self._retrieve_multi(url, Group))
        if len(groups) == 0:
            return None
        elif len(groups) == 1:
            return groups[0]
        else:
            raise RuntimeError


    def groups(self,
            since         : str                  = "1970-01-01T00:00:00",
            until         : str                  = "2038-01-19T03:14:07",
            name_contains : Optional[str]        = None,
            state         : Optional[GroupState] = None,
            parent        : Optional[Group]      = None) -> Iterator[Group]:
        url = GroupURI("/api/v1/group/group/")
        url.params["time__gt"]       = since
        url.params["time__lt"]       = until
        url.params["name__contains"] = name_contains
        if state is not None:
            url.params["state"] = state.slug
        if parent is not None:
            url.params["parent"] = parent.id
        return self._retrieve_multi(url, Group)


<<<<<<< HEAD
    def group_history(self, group_history_uri: GroupHistoryURI) -> Optional[GroupHistory]:
        return self._retrieve(group_history_uri, GroupHistory)


    def group_histories_from_acronym(self, acronym: str) -> Iterator[GroupHistory]:
        url = GroupHistoryURI("/api/v1/group/grouphistory/")
        url.params["acronym"] = acronym
        return self._retrieve_multi(url, GroupHistory)


    def group_histories(self,
            since         : str                  = "1970-01-01T00:00:00",
            until         : str                  = "2038-01-19T03:14:07",
            state         : Optional[GroupState] = None,
            parent        : Optional[Group]      = None) -> Iterator[GroupHistory]:
        url = GroupHistoryURI("/api/v1/group/grouphistory/")
        url.params["time__gt"]       = since
        url.params["time__lt"]       = until
        if state is not None:
            url.params["state"] = state.slug
        if parent is not None:
            url.params["parent"] = parent.id
        return self._retrieve_multi(url, GroupHistory)


    def group_state(self, group_state : str) -> Optional[GroupState]:
=======
    def group_state(self, group_state_uri : GroupStateURI) -> Optional[GroupState]:
>>>>>>> a1dfb324
        """
        Retrieve a GroupState
        Parameters:
           group_state -- The group state, as returned in the 'slug' of a GroupState
                           object. Valid group states include "abandon", "active",
                           "bof", "bof-conc", "conclude", "dormant", "proposed",
                           "replaced", and "unknown".
        Returns:
            A GroupState object
        """
        return self._retrieve(group_state_uri, GroupState)


    def group_states(self) -> Iterator[GroupState]:
        url = GroupStateURI("/api/v1/name/groupstatename/")
        return self._retrieve_multi(url, GroupState)


    # ----------------------------------------------------------------------------------------------------------------------------
    # Datatracker API endpoints returning information about meetings:
    # * https://datatracker.ietf.org/api/v1/meeting/meeting/                        - list of meetings
    # * https://datatracker.ietf.org/api/v1/meeting/meeting/747/                    - information about meeting number 747
    #   https://datatracker.ietf.org/api/v1/meeting/session/                        - list of all sessions in meetings
    #   https://datatracker.ietf.org/api/v1/meeting/session/25886/                  - a session in a meeting
    #   https://datatracker.ietf.org/api/v1/meeting/session/?meeting=747            - sessions in meeting number 747
    #   https://datatracker.ietf.org/api/v1/meeting/session/?meeting=747&group=2161 - sessions in meeting number 747 for group 2161
    # * https://datatracker.ietf.org/api/v1/meeting/schedtimesessassignment/59003/  - a schededuled session within a meeting
    #   https://datatracker.ietf.org/api/v1/meeting/timeslot/9480/                  - a time slot within a meeting (time, duration, location)
    # * https://datatracker.ietf.org/api/v1/meeting/schedule/791/                   - a draft of the meeting agenda
    #   https://datatracker.ietf.org/api/v1/meeting/room/537/                       - a room at a meeting
    #   https://datatracker.ietf.org/api/v1/meeting/floorplan/14/                   - floor plan for a meeting venue
    #   https://datatracker.ietf.org/api/v1/meeting/schedulingevent/                - meetings being scheduled
    #
    #   https://datatracker.ietf.org/meeting/107/agenda.json
    #   https://datatracker.ietf.org/meeting/interim-2020-hrpc-01/agenda.json
    #
    #   https://datatracker.ietf.org/api/v1/name/sessionstatusname/
    #   https://datatracker.ietf.org/api/v1/name/agendatypename/
    #   https://datatracker.ietf.org/api/v1/name/timeslottypename/
    #   https://datatracker.ietf.org/api/v1/name/roomresourcename/
    #   https://datatracker.ietf.org/api/v1/name/countryname/
    #   https://datatracker.ietf.org/api/v1/name/continentname/
    # * https://datatracker.ietf.org/api/v1/name/meetingtypename/
    #   https://datatracker.ietf.org/api/v1/name/importantdatename/

    def meeting_session_assignment(self, assignment_uri : SessionAssignmentURI) -> Optional[SessionAssignment]:
        return self._retrieve(assignment_uri, SessionAssignment)


    def meeting_session_assignments(self, schedule : Schedule) -> Iterator[SessionAssignment]:
        """
        The assignment of sessions to timeslots in a particular version of the
        meeting schedule.
        """
        url = SessionAssignmentURI("/api/v1/meeting/schedtimesessassignment/")
        url.params["schedule"] = schedule.id
        return self._retrieve_multi(url, SessionAssignment)


    def meeting_schedule(self, schedule_uri : ScheduleURI) -> Optional[Schedule]:
        """
        Information about a particular version of the schedule for a meeting.

        Use `meeting_session_assignments()` to find what sessions are scheduled
        in each timeslot of the meeting in this version of the meeting schedule.
        """
        return self._retrieve(schedule_uri, Schedule)


    def meeting(self, meeting_uri : MeetingURI) -> Optional[Meeting]:
        """
        Information about a meeting.
        """
        return self._retrieve(meeting_uri, Meeting)


    def meetings(self,
            start_date   : str = "1970-01-01",
            end_date     : str = "2038-01-19",
            meeting_type : Optional[MeetingType] = None) -> Iterator[Meeting]:
        """
        Return information about meetings taking place within a particular date range.
        """
        url = MeetingURI("/api/v1/meeting/meeting/")
        url.params["date__gte"] = start_date
        url.params["date__lte"] = end_date
        if meeting_type is not None:
            url.params["type"] = meeting_type.slug
        return self._retrieve_multi(url, Meeting)



    def meeting_type(self, meeting_type: str) -> Optional[MeetingType]:
        """
        Retrieve a MeetingType

        Parameters:
           meeting_type -- The meeting type, as returned in the 'slug' of a MeetingType
                           object. Valid meeting types include "ietf" and "interim".

        Returns:
            A MeetingType object
        """
        url = MeetingTypeURI("/api/v1/name/meetingtypename/" + meeting_type + "/")
        return self._retrieve(url, MeetingType)


    def meeting_types(self) -> Iterator[MeetingType]:
        """
        A generator returning the possible meeting types

        Parameters:
           None

        Returns:
            An iterator of MeetingType objects
        """
        return self._retrieve_multi(MeetingTypeURI("/api/v1/name/meetingtypename/"), MeetingType)


    # ----------------------------------------------------------------------------------------------------------------------------
    # Datatracker API endpoints returning information about IPR disclosures:
    #
    #   https://datatracker.ietf.org/api/v1/ipr/iprdocrel/
    #   https://datatracker.ietf.org/api/v1/ipr/iprdisclosurebase/
    #
    #   https://datatracker.ietf.org/api/v1/ipr/genericiprdisclosure/
    #   https://datatracker.ietf.org/api/v1/ipr/holderiprdisclosure/
    #   https://datatracker.ietf.org/api/v1/ipr/thirdpartyiprdisclosure
    #
    #   https://datatracker.ietf.org/api/v1/ipr/nondocspecificiprdisclosure/
    #   https://datatracker.ietf.org/api/v1/ipr/relatedipr/
    #
    #   https://datatracker.ietf.org/api/v1/ipr/iprevent/
    #   https://datatracker.ietf.org/api/v1/ipr/legacymigrationiprevent/
    #
    #   https://datatracker.ietf.org/api/v1/name/iprdisclosurestatename/
    #   https://datatracker.ietf.org/api/v1/name/ipreventtypename/
    #   https://datatracker.ietf.org/api/v1/name/iprlicensetypename/

    # FIXME: implement these


    # ----------------------------------------------------------------------------------------------------------------------------
    # Datatracker API endpoints returning information about liaison statements:
    #
    #   https://datatracker.ietf.org/api/v1/liaisons/liaisonstatement/
    #   https://datatracker.ietf.org/api/v1/liaisons/liaisonstatementevent/
    #   https://datatracker.ietf.org/api/v1/liaisons/liaisonstatementgroupcontacts/
    #   https://datatracker.ietf.org/api/v1/liaisons/relatedliaisonstatement/
    #   https://datatracker.ietf.org/api/v1/liaisons/liaisonstatementattachment/
    #
    #   https://datatracker.ietf.org/api/v1/name/liaisonstatementeventtypename/
    #   https://datatracker.ietf.org/api/v1/name/liaisonstatementpurposename/
    #   https://datatracker.ietf.org/api/v1/name/liaisonstatementstate/
    #   https://datatracker.ietf.org/api/v1/name/liaisonstatementtagname/

    # FIXME: implement these


    # ----------------------------------------------------------------------------------------------------------------------------
    # Datatracker API endpoints returning information about reviews:
    #
    #   https://datatracker.ietf.org/api/v1/review/reviewassignment/
    #   https://datatracker.ietf.org/api/v1/review/reviewrequest/
    #   https://datatracker.ietf.org/api/v1/review/reviewwish/
    #   https://datatracker.ietf.org/api/v1/review/reviewteamsettings/
    #   https://datatracker.ietf.org/api/v1/review/nextreviewerinteam/
    #   https://datatracker.ietf.org/api/v1/review/historicalunavailableperiod/
    #   https://datatracker.ietf.org/api/v1/review/historicalreviewrequest/
    #   https://datatracker.ietf.org/api/v1/review/reviewersettings/
    #   https://datatracker.ietf.org/api/v1/review/unavailableperiod/
    #   https://datatracker.ietf.org/api/v1/review/historicalreviewersettings/
    #   https://datatracker.ietf.org/api/v1/review/historicalreviewassignment/
    #   https://datatracker.ietf.org/api/v1/review/reviewsecretarysettings/

    # ----------------------------------------------------------------------------------------------------------------------------
    # Datatracker API endpoints returning information about mailing lists:
    #
    #   https://datatracker.ietf.org/api/v1/mailinglists/list/
    #   https://datatracker.ietf.org/api/v1/mailinglists/subscribed/

    def mailing_list(self, mailing_list_uri: MailingListURI) -> Optional[MailingList]:
        return self._retrieve(mailing_list_uri, MailingList)


    def mailing_lists(self) -> Iterator[MailingList]:
        url = MailingListURI("/api/v1/mailinglists/list/")
        return self._retrieve_multi(url, MailingList)


    def mailing_list_subscriptions(self, email_addr : Optional[str]) -> Iterator[MailingListSubscriptions]:
        url = MailingListSubscriptionsURI("/api/v1/mailinglists/subscribed/")
        url.params["email"] = email_addr
        return self._retrieve_multi(url, MailingListSubscriptions)


    # ----------------------------------------------------------------------------------------------------------------------------
    # Datatracker API endpoints returning information about names:
    #
    # FIXME: move these into the appropriate place
    #
    #   https://datatracker.ietf.org/api/v1/name/dbtemplatetypename/
    #   https://datatracker.ietf.org/api/v1/name/docrelationshipname/
    #   https://datatracker.ietf.org/api/v1/name/doctagname/
    #   https://datatracker.ietf.org/api/v1/name/docurltagname/
    #   https://datatracker.ietf.org/api/v1/name/formallanguagename/
    #   https://datatracker.ietf.org/api/v1/name/stdlevelname/
    #   https://datatracker.ietf.org/api/v1/name/reviewrequeststatename/
    #   https://datatracker.ietf.org/api/v1/name/groupmilestonestatename/
    #   https://datatracker.ietf.org/api/v1/name/feedbacktypename/
    #   https://datatracker.ietf.org/api/v1/name/reviewtypename/
    #   https://datatracker.ietf.org/api/v1/name/reviewresultname/
    #   https://datatracker.ietf.org/api/v1/name/topicaudiencename/
    #   https://datatracker.ietf.org/api/v1/name/nomineepositionstatename/
    #   https://datatracker.ietf.org/api/v1/name/constraintname/
    #   https://datatracker.ietf.org/api/v1/name/docremindertypename/
    #   https://datatracker.ietf.org/api/v1/name/intendedstdlevelname/
    #   https://datatracker.ietf.org/api/v1/name/draftsubmissionstatename/
    #   https://datatracker.ietf.org/api/v1/name/rolename/

# =================================================================================================================================
# vim: set tw=0 ai:<|MERGE_RESOLUTION|>--- conflicted
+++ resolved
@@ -1536,7 +1536,6 @@
         return self._retrieve_multi(url, Group)
 
 
-<<<<<<< HEAD
     def group_history(self, group_history_uri: GroupHistoryURI) -> Optional[GroupHistory]:
         return self._retrieve(group_history_uri, GroupHistory)
 
@@ -1562,10 +1561,7 @@
         return self._retrieve_multi(url, GroupHistory)
 
 
-    def group_state(self, group_state : str) -> Optional[GroupState]:
-=======
     def group_state(self, group_state_uri : GroupStateURI) -> Optional[GroupState]:
->>>>>>> a1dfb324
         """
         Retrieve a GroupState
         Parameters:
