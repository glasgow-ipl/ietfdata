--- conflicted
+++ resolved
@@ -1352,7 +1352,7 @@
 
 
 @dataclass(frozen=True)
-<<<<<<< HEAD
+
 class NextReviewerInTeamURI(URI):
     def __post_init__(self) -> None:
         assert self.uri.startswith("/api/v1/review/nextreviewerinteam/")
@@ -1364,7 +1364,7 @@
     next_reviewer : PersonURI
     resource_uri  : NextReviewerInTeamURI
     team          : GroupURI
-=======
+
 class ReviewTeamSettingsURI(URI):
     def __post_init__(self) -> None:
         assert self.uri.startswith("/api/v1/review/reviewteamsettings/")
@@ -1381,7 +1381,7 @@
     review_results                      : List[ReviewResultTypeURI]
     review_types                        : List[ReviewTypeURI]
     secr_mail_alias                     : str
->>>>>>> f37e4fd0
+
 
 
 # ---------------------------------------------------------------------------------------------------------------------------------
@@ -2512,13 +2512,8 @@
     # * https://datatracker.ietf.org/api/v1/review/reviewassignment/
     # * https://datatracker.ietf.org/api/v1/review/reviewrequest/
     # * https://datatracker.ietf.org/api/v1/review/reviewwish/
-<<<<<<< HEAD
-    #   https://datatracker.ietf.org/api/v1/review/reviewteamsettings/
+    # * https://datatracker.ietf.org/api/v1/review/reviewteamsettings/
     # * https://datatracker.ietf.org/api/v1/review/nextreviewerinteam/
-=======
-    # * https://datatracker.ietf.org/api/v1/review/reviewteamsettings/
-    #   https://datatracker.ietf.org/api/v1/review/nextreviewerinteam/
->>>>>>> f37e4fd0
     #   https://datatracker.ietf.org/api/v1/review/historicalunavailableperiod/
     #   https://datatracker.ietf.org/api/v1/review/historicalreviewrequest/
     #   https://datatracker.ietf.org/api/v1/review/reviewersettings/
@@ -2659,9 +2654,10 @@
         return self._retrieve_multi(url, ReviewWish, deref = {"doc": "id", "person": "id", "team": "id"})
 
 
-<<<<<<< HEAD
+
     def next_reviewer_in_team(self, next_reviewer_in_team_uri: NextReviewerInTeamURI) -> Optional[NextReviewerInTeam]:
         return self._retrieve(next_reviewer_in_team_uri, NextReviewerInTeam)
+
 
     def next_reviewers_in_teams(self,
             team          : Optional[Group] = None) -> Iterator[NextReviewerInTeam]:
@@ -2669,7 +2665,9 @@
         if team is not None:
             url.params["team"] = team.id
         return self._retrieve_multi(url, NextReviewerInTeam, deref = {"team": "id"})
-=======
+
+
+
     def review_team_settings(self, review_team_settings_uri: ReviewTeamSettingsURI) -> Optional[ReviewTeamSettings]:
         return self._retrieve(review_team_settings_uri, ReviewTeamSettings)
 
@@ -2680,7 +2678,7 @@
         if group is not None:
             url.params["group"] = group.id
         return self._retrieve_multi(url, ReviewTeamSettings, deref = {"group": "id"})
->>>>>>> f37e4fd0
+
 
 
     # ----------------------------------------------------------------------------------------------------------------------------
