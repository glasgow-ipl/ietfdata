--- conflicted
+++ resolved
@@ -88,13 +88,6 @@
         self._cache_folder.mkdir(parents=True, exist_ok=True)
         self._num_messages = len(list(self._cache_folder.glob("*.msg")))
         self._archive_urls = {}
-<<<<<<< HEAD
-        for index, msg in self.messages():
-            self._num_messages += 1
-            if msg["Archived-At"] is not None:
-                list_name, msg_hash = _parse_archive_url(msg["Archived-At"])
-                self._archive_urls[msg_hash] = self._num_messages
-=======
 
         aa_cache     = Path(self._cache_folder, "aa-cache.json")
         aa_cache_tmp = Path(self._cache_folder, "aa-cache.json.tmp")
@@ -111,7 +104,6 @@
             with open(aa_cache_tmp, "w") as cache_file:
                 json.dump(self._archive_urls, cache_file, indent=4)
             aa_cache_tmp.rename(aa_cache)
->>>>>>> 19e6876a
 
 
     def name(self) -> str:
