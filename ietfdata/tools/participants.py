--- conflicted
+++ resolved
@@ -344,11 +344,6 @@
               "noreply=40github.com@dmarc.ietf.org",
               "notifications@github.com",
               "noreply@icloud.com",
-<<<<<<< HEAD
-              "support@github.com",
-              
-              ]
-=======
               "noname@noname.com",
               "messenger@webex.com",
               "tracker-forces@mip4.org", # FORCES issue tracker
@@ -360,7 +355,6 @@
               "ietf-action@ietf.org",    # IETF issues tracker
               "ctp_issues@danforsberg.info", # Seamoby CTP issue tracker
              ]
->>>>>>> bc1f3d9e
 
     # Fetch all IETF Datatracker people:
     dt  = DataTrackerExt(cache_timeout = timedelta(hours=12))
